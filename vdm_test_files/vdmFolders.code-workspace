{
    "folders": [
        {
<<<<<<< HEAD
            "path": "Alarm++tracesPP"
        },
        {
=======
>>>>>>> d6d09306
            "path": "AlarmPP"
        },
        {
            "path": "AlarmSL"
        },
        {
            "path": "buffersPP"
        },
        {
            "path": "debugging"
        },
        {
            "path": "EmptyFolder"
        },
        {
            "path": "LUHNSL"
        },
        {
            "path": "PacemakerRT"
        },
        {
            "path": "PacemakerSeqPP"
        },
        {
            "path": "POGTestPP"
        },
        {
            "path": "POGTestSL"
        },
        {
            "path": "UTF16"
        },
        {
            "path": "vdm2isaTest"
        },
        {
            "path": "VDMUnitDebug"
        },
        {
<<<<<<< HEAD
            "path": "OpenOffice"
=======
            "path": "Alarm++tracesPP"
>>>>>>> d6d09306
        }
    ]
}<|MERGE_RESOLUTION|>--- conflicted
+++ resolved
@@ -1,12 +1,6 @@
 {
     "folders": [
         {
-<<<<<<< HEAD
-            "path": "Alarm++tracesPP"
-        },
-        {
-=======
->>>>>>> d6d09306
             "path": "AlarmPP"
         },
         {
@@ -46,11 +40,7 @@
             "path": "VDMUnitDebug"
         },
         {
-<<<<<<< HEAD
-            "path": "OpenOffice"
-=======
             "path": "Alarm++tracesPP"
->>>>>>> d6d09306
         }
     ]
 }