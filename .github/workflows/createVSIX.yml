--- conflicted
+++ resolved
@@ -8,19 +8,11 @@
     steps:
       - name: Check out repository code
         uses: actions/checkout@v2
-<<<<<<< HEAD
-        
-      - name: Setup Node js
-        uses: actions/setup-node@v2
-        with:
-          cache: 'npm'
-=======
 
       - name: Setup Node js
         uses: actions/setup-node@v2
         with:
           cache: "npm"
->>>>>>> 2ac46186
 
       - name: Install dependencies
         run: |
