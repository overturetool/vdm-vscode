/* SPDX-License-Identifier: GPL-3.0-or-later */

td,
p {
    cursor: default;
    text-align: left;
}

p {
    margin-top: 10px;
}

table {
    white-space: pre-wrap;
}

.mainrowcell {
    cursor: pointer;
    padding: 6px;
<<<<<<< HEAD
    border-top: 1px solid rgb(91, 91, 91);   
    font-family: 'Consolas', 'Courier New', monospace;
    font-size: 14px;
=======
    border-top: 1px solid;
>>>>>>> 2ac46186
}

.subrowcell {
    padding-top: 2px;
    padding-left: 6px;
    padding-bottom: 6px;
<<<<<<< HEAD
    border-bottom: 1px solid rgb(91, 91, 91);
    border-left: 1px solid rgb(91, 91, 91);
    border-right: 1px solid rgb(91, 91, 91);
    font-family: 'Consolas', 'Courier New', monospace;
    font-size: 14px;
=======
    border-bottom: 1px solid;
    border-left: 1px solid;
    border-right: 1px solid;
>>>>>>> 2ac46186
}

th {
    padding: 6px;
    cursor: default;
    text-align: left;
    font-family: var(--vscode-editor-font-family);
    font-weight: 800;
    font-size: var(--vscode-editor-font-size);
}

.subrow,
.subrowcell,
button,
.clickableheadercell {
    cursor: pointer;
}

.signcell {
    text-align: right;
    width: 1%;
}

/* https://code.visualstudio.com/api/references/theme-color */

.button {
    background-color: var(--vscode-button-background);
    color: var(--vscode-button-foreground);
    border: 0px;
    cursor: pointer;
    margin-top: 6px;
    margin-left: 6px;
<<<<<<< HEAD
    margin-bottom: 6px; 
    font-family: 'Consolas', 'Courier New', monospace;
    font-size: 14px;
=======
    margin-bottom: 6px;
}

.headerrow,
.mainrowcell,
.subrowcell,
.signcell,
.expandPOsBtn,
.filterPOsBtn,
p {
    font-family: var(--vscode-editor-font-family);
    font-weight: var(--vscode-editor-font-weight);
    font-size: var(--vscode-editor-font-size);
>>>>>>> 2ac46186
}<|MERGE_RESOLUTION|>--- conflicted
+++ resolved
@@ -17,30 +17,16 @@
 .mainrowcell {
     cursor: pointer;
     padding: 6px;
-<<<<<<< HEAD
-    border-top: 1px solid rgb(91, 91, 91);   
-    font-family: 'Consolas', 'Courier New', monospace;
-    font-size: 14px;
-=======
     border-top: 1px solid;
->>>>>>> 2ac46186
 }
 
 .subrowcell {
     padding-top: 2px;
     padding-left: 6px;
     padding-bottom: 6px;
-<<<<<<< HEAD
-    border-bottom: 1px solid rgb(91, 91, 91);
-    border-left: 1px solid rgb(91, 91, 91);
-    border-right: 1px solid rgb(91, 91, 91);
-    font-family: 'Consolas', 'Courier New', monospace;
-    font-size: 14px;
-=======
     border-bottom: 1px solid;
     border-left: 1px solid;
     border-right: 1px solid;
->>>>>>> 2ac46186
 }
 
 th {
@@ -73,11 +59,6 @@
     cursor: pointer;
     margin-top: 6px;
     margin-left: 6px;
-<<<<<<< HEAD
-    margin-bottom: 6px; 
-    font-family: 'Consolas', 'Courier New', monospace;
-    font-size: 14px;
-=======
     margin-bottom: 6px;
 }
 
@@ -91,5 +72,4 @@
     font-family: var(--vscode-editor-font-family);
     font-weight: var(--vscode-editor-font-weight);
     font-size: var(--vscode-editor-font-size);
->>>>>>> 2ac46186
 }