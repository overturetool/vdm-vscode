{
<<<<<<< HEAD
  "name": "vdm-vscode",
  "version": "1.3.2",
  "publisher": "jonaskrask",
  "engines": {
    "vscode": "^1.63.0"
  },
  "displayName": "VDM VSCode",
  "description": "Support for the VDM modelling languages: VDM-SL, VDM++ and VDM-RT",
  "contributors": [
    "Jonas K. Rask",
    "Frederik P. Madsen",
    "Nick Battle",
    "Hugo D. Macedo",
    "Tom Montout",
    "Futa Hirakoba"
  ],
  "license": "GPL-3.0-or-later",
  "categories": [
    "Programming Languages",
    "Debuggers",
    "Linters",
    "Snippets"
  ],
  "keywords": [
    "Vienna Development Method",
    "vdm",
    "VDM",
    "vdmsl",
    "VDM-SL",
    "vdmpp",
    "VDM++",
    "vdmrt",
    "VDM-RT",
    "multi-root ready"
  ],
  "main": "./dist/extension",
  "icon": "resources/icons/Overture.png",
  "homepage": "https://github.com/jonaskrask/vdm-vscode/blob/master/README.md",
  "repository": {
    "type": "git",
    "url": "https://github.com/jonaskrask/vdm-vscode"
  },
  "bugs": {
    "type": "git",
    "url": "https://github.com/jonaskrask/vdm-vscode/issues"
  },
  "activationEvents": [
    "onLanguage:vdmsl",
    "onLanguage:vdmpp",
    "onLanguage:vdmrt",
    "workspaceContains:*.vdmsl",
    "workspaceContains:*.vdmpp",
    "workspaceContains:*.vdmrt",
    "onCommand:vdm-vscode.importExample",
    "onCommand:vdm-vscode.addFoldersToClassPath",
    "onCommand:vdm-vscode.addFilesToClassPath",
    "onCommand:vdm-vscode.openServerLog",
    "onCommand:vdm-vscode.openServerLogFolder"
  ],
  "contributes": {
    "languages": [
      {
        "id": "vdmsl",
        "aliases": [
          "VDM-SL",
          "vdmsl"
        ],
        "extensions": [
          "vdmsl",
          ".vdmsl"
        ],
        "configuration": "./language-configuration.json"
      },
      {
        "id": "vdmpp",
        "aliases": [
          "VDM++",
          "VDM-PP",
          "vdmpp"
        ],
        "extensions": [
          "vdmpp",
          ".vdmpp"
        ],
        "configuration": "./language-configuration.json"
      },
      {
        "id": "vdmrt",
        "aliases": [
          "VDM-RT",
          "vdmrt"
        ],
        "extensions": [
          "vdmrt",
          ".vdmrt"
        ],
        "configuration": "./language-configuration.json"
      }
    ],
    "grammars": [
      {
        "language": "vdmsl",
        "scopeName": "source.vdmsl",
        "path": "./syntaxes/vdmsl.tmLanguage.json"
      },
      {
        "language": "vdmpp",
        "scopeName": "source.vdmpp",
        "path": "./syntaxes/vdmpp.tmLanguage.json"
      },
      {
        "language": "vdmrt",
        "scopeName": "source.vdmrt",
        "path": "./syntaxes/vdmrt.tmLanguage.json"
      },
      {
        "scopeName": "source.vdm",
        "path": "./syntaxes/vdm.tmLanguage.json"
      },
      {
        "scopeName": "source.vdm.type",
        "path": "./syntaxes/vdm.type.tmLanguage.json"
      },
      {
        "scopeName": "source.vdm.number",
        "path": "./syntaxes/vdm.number.tmLanguage.json"
      },
      {
        "scopeName": "source.vdm.operators",
        "path": "./syntaxes/vdm.operators.tmLanguage.json"
      },
      {
        "scopeName": "source.vdm.statements",
        "path": "./syntaxes/vdm.statements.tmLanguage.json"
      }
    ],
    "snippets": [
      {
        "language": "vdmsl",
        "path": "./resources/snippets/vdmslSnippets.json"
      },
      {
        "language": "vdmpp",
        "path": "./resources/snippets/vdmppSnippets.json"
      },
      {
        "language": "vdmrt",
        "path": "./resources/snippets/vdmrtSnippets.json"
      }
    ],
    "commands": [
      {
        "command": "vdm-vscode.addFoldersToClassPath",
        "title": "Add folders to Class Path",
        "category": "VDM"
      },
      {
        "command": "vdm-vscode.addFilesToClassPath",
        "title": "Add files to Class Path",
        "category": "VDM"
      },
      {
        "command": "vdm-vscode.addRunConfiguration",
        "title": "Add VDM Run Configuration",
        "category": "VDM",
        "icon": "$(library)"
      },
      {
        "command": "vdm-vscode.addLibrary",
        "title": "Add VDM Library",
        "category": "VDM",
        "icon": "$(library)"
      },
      {
        "command": "vdm-vscode.javaCodeGen",
        "title": "Generate Java Code",
        "category": "VDM",
        "icon": "$(codegen)"
      },
      {
        "command": "vdm-vscode.importExample",
        "title": "Import VDM Example",
        "category": "VDM",
        "icon": "$(example)"
      },
      {
        "command": "vdm-vscode.translate.latex",
        "title": "Translate to LaTeX",
        "category": "VDM",
        "icon": "$(references)"
      },
      {
        "command": "vdm-vscode.translate.word",
        "title": "Translate to Word",
        "category": "VDM",
        "icon": "$(references)"
      },
      {
        "command": "vdm-vscode.translate.coverage",
        "title": "Generate Coverage",
        "category": "VDM",
        "icon": "$(references)"
      },
      {
        "command": "vdm-vscode.translate.graphviz",
        "title": "Generate Dependency Graph",
        "category": "VDM",
        "icon": "$(references)"
      },
      {
        "command": "vdm-vscode.translate.isabelle",
        "title": "Translate to Isabelle",
        "category": "VDM",
        "icon": "$(references)"
      },
      {
        "command": "vdm-vscode.pog.run",
        "title": "Run Proof Obligation Generation",
        "category": "VDM",
        "icon": "$(run)"
      },
      {
        "command": "vdm-vscode.openServerLog",
        "title": "Open Server Log",
        "category": "VDM"
      },
      {
        "command": "vdm-vscode.openServerLogFolder",
        "title": "Open Server Log Folder",
        "category": "VDM"
      },
      {
        "command": "vdm-vscode.ct.goToTrace",
        "title": "Go to trace",
        "category": "VDM",
        "icon": "$(go-to-file)"
      },
      {
        "command": "vdm-vscode.ct.setExecuteFilter",
        "title": "Set Execute Filter Options",
        "category": "VDM",
        "icon": "$(gear)"
      },
      {
        "command": "vdm-vscode.ct.rebuildOutline",
        "title": "Rebuild Trace Outline",
        "category": "VDM",
        "icon": "$(refresh)",
        "enablement": "vdm-vscode.ct.idle-state"
      },
      {
        "command": "vdm-vscode.ct.fullExecute",
        "title": "Execute All Tests",
        "category": "VDM",
        "icon": "$(run-all)",
        "enablement": "vdm-vscode.ct.idle-state"
      },
      {
        "command": "vdm-vscode.ct.execute",
        "title": "Full Evaluation",
        "category": "VDM",
        "icon": "$(run)",
        "enablement": "vdm-vscode.ct.idle-state"
      },
      {
        "command": "vdm-vscode.ct.filteredExecute",
        "title": "Filtered Evaluation",
        "category": "VDM",
        "icon": {
          "light": "/resources/icons/light/runFiltered.svg",
          "dark": "/resources/icons/dark/runFiltered.svg"
        },
        "enablement": "vdm-vscode.ct.idle-state"
      },
      {
        "command": "vdm-vscode.ct.generate",
        "title": "Generate Tests",
        "category": "VDM",
        "icon": "$(refresh)",
        "enablement": "vdm-vscode.ct.idle-state"
      },
      {
        "command": "vdm-vscode.ct.enableVerdictFilter",
        "title": "Filter test results",
        "category": "VDM",
        "icon": "$(filter)"
      },
      {
        "command": "vdm-vscode.ct.disableVerdictFilter",
        "title": "Disable filtering of tests",
        "category": "VDM",
        "icon": {
          "light": "/resources/icons/light/disableFilter.svg",
          "dark": "/resources/icons/dark/disableFilter.svg"
        }
      },
      {
        "command": "vdm-vscode.ct.sendToInterpreter",
        "title": "Send test to interpreter",
        "category": "VDM",
        "icon": "$(debug-alt)",
        "enablement": "vdm-vscode.ct.idle-state"
      },
      {
        "command": "vdm-vscode.ct.cancel",
        "title": "Cancel Combinatorial Test Request",
        "category": "VDM",
        "icon": "$(debug-stop)"
      },
      {
        "command": "vdm-vscode.ct.selectWorkspaceFolder",
        "title": "Change active workspace folder",
        "category": "VDM",
        "icon": "$(root-folder)",
        "enablement": "vdm-vscode.ct.idle-state"
      },
      {
        "command": "vdm-vscode.ct.clearView",
        "title": "Clear Combinatorial Testing View",
        "category": "VDM",
        "icon": "$(clear-all)",
        "enablement": "vdm-vscode.ct.idle-state"
      }
    ],
    "viewsContainers": {
      "activitybar": [
        {
          "id": "combinatorialTesting",
          "title": "Combinatorial Testing",
          "icon": "resources/icons/ctView.svg",
          "when": "vdm-vscode.ct.show == true"
        }
      ]
    },
    "views": {
      "combinatorialTesting": [
        {
          "id": "vdm-vscode.ct.testView",
          "name": "Tests",
          "when": "vdm-vscode.ct.show == true"
        },
        {
          "id": "vdm-vscode.ct.resultView",
          "name": "Test Sequence Results",
          "when": "vdm-vscode.ct.show == true"
        }
      ]
    },
    "viewsWelcome": [
      {
        "view": "explorer",
        "contents": "You can also import a VDM example by clicking the button below.\n[Import VDM example](command:vdm-vscode.importExample)",
        "when": "workspaceFolderCount == 0"
      },
      {
        "view": "vdm-vscode.ct.testView",
        "contents": "[Generate test outline](command:vdm-vscode.ct.selectWorkspaceFolder)"
      }
    ],
    "submenus": [
      {
        "id": "vdm-vscode.vdmsubmenu",
        "label": "VDM"
      }
    ],
    "menus": {
      "vdm-vscode.vdmsubmenu": [
        {
          "command": "vdm-vscode.pog.run",
          "when": "vdm-vscode.pog.run == true",
          "group": "verification@1"
        },
        {
          "command": "vdm-vscode.translate.latex",
          "when": "vdm-vscode.translate.latex == true",
          "group": "translate@1"
        },
        {
          "command": "vdm-vscode.translate.word",
          "when": "vdm-vscode.translate.word == true",
          "group": "translate@2"
        },
        {
          "command": "vdm-vscode.translate.isabelle",
          "when": "vdm-vscode.translate.isabelle == true",
          "group": "translate@3"
        },
        {
          "command": "vdm-vscode.translate.coverage",
          "when": "vdm-vscode.translate.coverage == true",
          "group": "translate@4"
        },
        {
          "command": "vdm-vscode.javaCodeGen",
          "when": "jcg-show-button == true",
          "group": "translate@5"
        },
        {
          "command": "vdm-vscode.translate.graphviz",
          "when": "vdm-vscode.translate.graphviz == true",
          "group": "translate@6"
        },
        {
          "command": "vdm-vscode.addLibrary",
          "when": "add-lib-show-button == true",
          "group": "workspace@1"
        },
        {
          "command": "vdm-vscode.addRunConfiguration",
          "when": "add-runconf-show-button == true",
          "group": "workspace@2"
        }
      ],
      "view/title": [
        {
          "command": "vdm-vscode.ct.fullExecute",
          "when": "view =~ /vdm-vscode.ct.testView/ && vdm-vscode.ct.show-cancel-button == false",
          "group": "navigation@0"
        },
        {
          "command": "vdm-vscode.ct.cancel",
          "when": "view =~ /vdm-vscode.ct.testView/ && vdm-vscode.ct.show-cancel-button == true",
          "group": "navigation@1"
        },
        {
          "command": "vdm-vscode.ct.setExecuteFilter",
          "when": "view =~ /vdm-vscode.ct.testView/ && vdm-vscode.ct.show-execute-filter-button == true",
          "group": "navigation@2"
        },
        {
          "command": "vdm-vscode.ct.enableVerdictFilter",
          "when": "view =~ /vdm-vscode.ct.testView/ && vdm-vscode.ct.show-verdict-filter-button == true",
          "group": "navigation@3"
        },
        {
          "command": "vdm-vscode.ct.disableVerdictFilter",
          "when": "view =~ /vdm-vscode.ct.testView/ && vdm-vscode.ct.show-verdict-filter-button == false",
          "group": "navigation@3"
        },
        {
          "command": "vdm-vscode.ct.rebuildOutline",
          "when": "view =~ /vdm-vscode.ct.testView/",
          "group": "navigation@4"
        },
        {
          "command": "vdm-vscode.ct.selectWorkspaceFolder",
          "when": "view =~ /vdm-vscode.ct.testView/",
          "group": "navigation@5"
        },
        {
          "command": "vdm-vscode.ct.clearView",
          "when": "view =~ /vdm-vscode.ct.testView/",
          "group": "navigation@6"
        }
      ],
      "view/item/context": [
        {
          "command": "vdm-vscode.ct.execute",
          "when": "viewItem == trace || viewItem == testgroup",
          "group": "vdm-vscode.ct.testView@0"
        },
        {
          "command": "vdm-vscode.ct.filteredExecute",
          "when": "viewItem == trace && vdm-vscode.ct.show-execute-filter-button",
          "group": "vdm-vscode.ct.testView@1"
        },
        {
          "command": "vdm-vscode.ct.generate",
          "when": "viewItem == trace",
          "group": "vdm-vscode.ct.testView@2"
        },
        {
          "command": "vdm-vscode.ct.goToTrace",
          "when": "viewItem == trace",
          "group": "vdm-vscode.ct.testView@3"
        },
        {
          "command": "vdm-vscode.ct.sendToInterpreter",
          "when": "viewItem == test && vdm-vscode.ct.show-interpret-button",
          "group": "vdm-vscode.ct.testView@0"
        },
        {
          "command": "vdm-vscode.ct.execute",
          "when": "viewItem == trace || viewItem == testgroup",
          "group": "inline@0"
        },
        {
          "command": "vdm-vscode.ct.filteredExecute",
          "when": "viewItem == trace && vdm-vscode.ct.show-execute-filter-button",
          "group": "inline@1"
        },
        {
          "command": "vdm-vscode.ct.generate",
          "when": "viewItem == trace",
          "group": "inline@2"
        },
        {
          "command": "vdm-vscode.ct.goToTrace",
          "when": "viewItem == trace",
          "group": "inline@3"
        },
        {
          "command": "vdm-vscode.ct.sendToInterpreter",
          "when": "viewItem == test && vdm-vscode.ct.show-interpret-button",
          "group": "inline@0"
        }
      ],
      "explorer/context": [
        {
          "command": "vdm-vscode.importExample",
          "group": "vdm@0"
        },
        {
          "submenu": "vdm-vscode.vdmsubmenu",
          "when": "explorerResourceIsFolder && vdm-submenus-show == true || resourceLangId == vdmsl && vdm-submenus-show == true || resourceLangId == vdmpp && vdm-submenus-show == true || resourceLangId == vdmrt && vdm-submenus-show == true",
          "group": "vdm@1"
        }
      ],
      "editor/context": [
        {
          "submenu": "vdm-vscode.vdmsubmenu",
          "when": "resourceLangId == vdmsl && vdm-submenus-show == true || resourceLangId == vdmpp && vdm-submenus-show == true || resourceLangId == vdmrt && vdm-submenus-show == true",
          "group": "vdm@1"
        }
      ],
      "commandPalette": [
        {
          "command": "vdm-vscode.pog.run",
          "when": "false"
        },
        {
          "command": "vdm-vscode.ct.setExecuteFilter",
          "when": "false"
        },
        {
          "command": "vdm-vscode.ct.rebuildOutline",
          "when": "false"
        },
        {
          "command": "vdm-vscode.ct.fullExecute",
          "when": "false"
        },
        {
          "command": "vdm-vscode.ct.execute",
          "when": "false"
        },
        {
          "command": "vdm-vscode.ct.filteredExecute",
          "when": "false"
        },
        {
          "command": "vdm-vscode.ct.generate",
          "when": "false"
        },
        {
          "command": "vdm-vscode.ct.enableVerdictFilter",
          "when": "false"
        },
        {
          "command": "vdm-vscode.ct.disableVerdictFilter",
          "when": "false"
        },
        {
          "command": "vdm-vscode.ct.sendToInterpreter",
          "when": "false"
        },
        {
          "command": "vdm-vscode.ct.goToTrace",
          "when": "false"
        },
        {
          "command": "vdm-vscode.translate.latex",
          "when": "false"
        },
        {
          "command": "vdm-vscode.translate.word",
          "when": "false"
        },
        {
          "command": "vdm-vscode.translate.coverage",
          "when": "false"
        },
        {
          "command": "vdm-vscode.translate.graphviz",
          "when": "false"
        },
        {
          "command": "vdm-vscode.translate.isabelle",
          "when": "false"
        },
        {
          "command": "vdm-vscode.addLibrary",
          "when": "false"
        },
        {
          "command": "vdm-vscode.addRunConfiguration",
          "when": "false"
        },
        {
          "command": "vdm-vscode.javaCodeGen",
          "when": "false"
        }
      ]
    },
    "configuration": {
      "title": "VDM VSCode",
      "properties": {
        "vdm-vscode.server.development.experimentalServer": {
          "type": "boolean",
          "default": false,
          "scope": "resource",
          "description": "Use experimental server. True if client should not launch server, but connect to a server on socket connections."
        },
        "vdm-vscode.server.development.lspPort": {
          "title": "LSP Port",
          "type": "integer",
          "default": 8000,
          "scope": "resource",
          "markdownDescription": "Port used for LSP. NOTE: Only used when `#vdm-vscode.server.development.experimentalServer#` is active."
        },
        "vdm-vscode.server.logLevel": {
          "type": "string",
          "enum": [
            "off",
            "severe",
            "warning",
            "info",
            "config",
            "fine",
            "finer",
            "finest",
            "all"
          ],
          "default": "off",
          "scope": "resource",
          "markdownDescription": "Enables logging of the VDMJ server to a file [in this folder](command:vdm-vscode.openServerLogFolder). This log can be used to diagnose Server issues. The log may contain file paths, source code, and other potentially sensitive information from your project."
        },
        "vdm-vscode.server.JVMArguments": {
          "title": "JVM Arguments",
          "type": "string",
          "default": "",
          "scope": "resource",
          "description": "JVM arguments used when launching the server."
        },
        "vdm-vscode.server.classPathAdditions": {
          "type": "array",
          "items": {
            "type": "string"
          },
          "default": [],
          "scope": "resource",
          "markdownDescription": "List of folder and/or file paths that should be included in the class path for the language server.  [Find folders](command:vdm-vscode.addFoldersToClassPath), [Find files](command:vdm-vscode.addFilesToClassPath), or type in manually."
        },
        "vdm-vscode.server.highPrecision": {
          "type": "boolean",
          "default": false,
          "scope": "resource",
          "description": "Use high precision variant of VDMJ."
        },
        "vdm-vscode.server.stdio.activateStdoutLogging": {
          "type": "boolean",
          "default": true,
          "scope": "resource",
          "description": "Activate logging of stdout/stderr to terminal window. NOTE: This may cause performance slowdown if specifications have many annotations."
        },
        "vdm-vscode.server.stdio.stdioLogPath": {
          "type": "string",
          "default": "",
          "scope": "resource",
          "markdownDescription": "File path for directory that should be used to store stdout/stderr logs. NOTE: If empty, terminal logging is used instead of file logging. The setting is only used when `#vdm-vscode.server.stdio.activateStdoutLogging#` is active."
        },
        "vdm-vscode.javaCodeGen.disableCloning": {
          "type": "boolean",
          "default": false,
          "scope": "resource",
          "description": "Disable cloning (may lead to code being generated that does not preserve the semantics of the input specification)"
        },
        "vdm-vscode.javaCodeGen.sequencesAsStrings": {
          "type": "boolean",
          "default": true,
          "scope": "resource",
          "description": "Generate character sequences as strings"
        },
        "vdm-vscode.javaCodeGen.concurrencyMechanisms": {
          "type": "boolean",
          "default": false,
          "scope": "resource",
          "description": "Generate concurrency mechanisms"
        },
        "vdm-vscode.javaCodeGen.vdmLocationInformation": {
          "type": "boolean",
          "default": true,
          "scope": "resource",
          "description": "Generate VDM location information for code generated constructs"
        },
        "vdm-vscode.javaCodeGen.outputPackage": {
          "type": "string",
          "default": "",
          "scope": "resource",
          "description": "Choose output package e.g : my.code"
        },
        "vdm-vscode.javaCodeGen.skipClassesModules": {
          "type": "string",
          "default": "",
          "scope": "resource",
          "description": "Skip classes/modules during the code generation process. Separate by ';' e.g : World;Env"
        },
        "vdm-vscode.translate.latex.modelOnly": {
          "type": "boolean",
          "default": true,
          "scope": "resource",
          "description": "Only model part will be included in the Latex translation, i.e., everything enclosed within '\\begin{vdm_al}' and '\\end{vdm_al}'"
        },
        "vdm-vscode.translate.latex.markCoverage": {
          "type": "boolean",
          "default": false,
          "scope": "resource",
          "description": "Mark coverage in the Latex translation"
        },
        "vdm-vscode.translate.latex.insertCoverageTables": {
          "type": "boolean",
          "default": false,
          "scope": "resource",
          "description": "Insert coverage tables in the Latex translation"
        },
        "vdm-vscode.translate.general.storeAllTranslations": {
          "type": "boolean",
          "default": false,
          "scope": "resource",
          "description": "Stores each translation in a timestamped folder instead of overwriting the previouse content"
        },
        "vdm-vscode.translate.general.allowSingleFileTranslation": {
          "type": "boolean",
          "default": true,
          "scope": "resource",
          "description": "If enabled, translates only the selected file. If disabled, translate is always applied to the whole project"
        },
        "vdm-vscode.encoding.showWarning": {
          "type": "boolean",
          "default": true,
          "scope": "resource",
          "markdownDescription": "If enabled, shows a warning if document encoding is not UTF-8"
        },
        "vdm-vscode.combinatorialTesting.groupSize": {
          "type": "number",
          "default": 300,
          "scope": "application",
          "description": "Determine the maximum group size for tests in the combinatorial testing view",
          "minimum": 10,
          "maximum": 1000
        },
        "vdm-vscode.trace.server": {
          "type": "string",
          "enum": [
            "off",
            "messages",
            "verbose"
          ],
          "default": "off",
          "description": "Enables tracing of communication between VS Code and the VDMJ language server. The trace may contain file paths, source code, and other potentially sensitive information from your project",
          "scope": "window"
        }
      }
    },
    "debuggers": [
      {
        "type": "vdm",
        "label": "VDM (SL, PP or RT)",
        "configurationAttributes": {
          "launch": {
            "required": [],
            "properties": {
              "noDebug": {
                "type": "boolean",
                "description": "Don't run debug mode.",
                "default": false
              },
              "defaultName": {
                "type": [
                  "string",
                  "null"
                ],
                "description": "Name of the default module or class.",
                "default": ""
              },
              "trace": {
                "type": "boolean",
                "description": "Enable logging of the Debug Adapter Protocol.",
                "default": true
              },
              "command": {
                "type": "string",
                "description": "Run single execution of command and terminate.",
                "default": ""
              },
              "remoteControl": {
                "type": "string",
                "description": "Delegate the control of the interpreter, thus the remote controller is in charge of the execution or debug session.",
                "default": ""
              },
              "dynamicTypeChecks": {
                "type": "boolean",
                "description": "Type check values during interpretation of a VDM model.",
                "default": true
              },
              "invariantsChecks": {
                "type": "boolean",
                "description": "Check both state and type invariants.",
                "default": true
              },
              "preConditionChecks": {
                "type": "boolean",
                "description": "Check pre-conditions for all functions and operations during interpretation of a VDM model.",
                "default": true
              },
              "postConditionChecks": {
                "type": "boolean",
                "description": "Check post-conditions for all functions and operations during interpretation of a VDM model.",
                "default": true
              },
              "measureChecks": {
                "type": "boolean",
                "description": "Check recursive functions, for which a function has been defined.",
                "default": true
              }
            }
          }
        },
        "initialConfigurations": [
          {
            "name": "VDM: Console",
            "type": "vdm",
            "request": "launch",
            "noDebug": false,
            "dynamicTypeChecks": true,
            "invariantsChecks": true,
            "preConditionChecks": true,
            "postConditionChecks": true,
            "measureChecks": true,
            "defaultName": null
          }
        ],
        "configurationSnippets": [
          {
            "label": "VDM: Console",
            "description": "Initialise interpreter for a VDM project.",
            "body": {
              "name": "Debug Console",
              "type": "vdm",
              "request": "launch",
              "noDebug": false,
              "dynamicTypeChecks": true,
              "invariantsChecks": true,
              "preConditionChecks": true,
              "postConditionChecks": true,
              "measureChecks": true,
              "defaultName": null
            }
          },
          {
            "label": "VDM: Entry Point (VDM-SL)",
            "description": "Launch a VDM project from the specified entry point.",
            "body": {
              "name": "Entry Point: ${1:Function/Operation}",
              "type": "vdm",
              "request": "launch",
              "noDebug": false,
              "dynamicTypeChecks": true,
              "invariantsChecks": true,
              "preConditionChecks": true,
              "postConditionChecks": true,
              "measureChecks": true,
              "defaultName": "DEFAULT",
              "command": "print ${1:Function/Operation}(${2:arguments})"
            }
          },
          {
            "label": "VDM: Entry Point (VDM++/-RT)",
            "description": "Launch a VDM project from the specified entry point.",
            "body": {
              "name": "Entry Point: ${1:Class}`${3:Function/Operation}",
              "type": "vdm",
              "request": "launch",
              "noDebug": false,
              "dynamicTypeChecks": true,
              "invariantsChecks": true,
              "preConditionChecks": true,
              "postConditionChecks": true,
              "measureChecks": true,
              "defaultName": "${1:Class}",
              "command": "print new ${1:Class}(${2:Class Arguments}).${3:Function/Operation}(${4:Arguments})"
            }
          },
          {
            "label": "VDM: Remote Control (VDM-SL/++/-RT)",
            "description": "Launch VDM project using remote control.",
            "body": {
              "name": "Remote Control",
              "type": "vdm",
              "request": "launch",
              "noDebug": false,
              "dynamicTypeChecks": true,
              "invariantsChecks": true,
              "preConditionChecks": true,
              "postConditionChecks": true,
              "measureChecks": true,
              "defaultName": null,
              "remoteControl": "${1:Full package/class name (e.g.: 'com.fujitsu.ctrl.GUI')}"
            }
          },
          {
            "label": "VDM: Test Runner",
            "description": "Run VDM tests using the VDMUnit frameworks TestRunner class.",
            "body": {
              "name": "Test Runner",
              "type": "vdm",
              "request": "launch",
              "noDebug": true,
              "command": "p new TestRunner().run()"
            }
          }
        ]
      }
    ],
    "breakpoints": [
      {
        "language": "vdmsl"
      },
      {
        "language": "vdmpp"
      },
      {
        "language": "vdmrt"
      }
    ]
  },
  "scripts": {
    "vscode:prepublish": "npm run package",
    "webpack": "webpack --mode development",
    "webpack-dev": "webpack --mode development --watch",
    "package": "webpack --mode production",
    "compile": "tsc -p ./",
    "test-compile": "tsc -p ./",
    "watch": "tsc -watch -p ./"
  },
  "devDependencies": {
    "@types/fs-extra": "^9.0.13",
    "@types/glob": "^7.2.0",
    "@types/mocha": "^9.0.0",
    "@types/node": "^17.0.8",
    "@types/vscode": "^1.63.1",
    "mocha": "^9.1.3",
    "ts-loader": "^9.2.6",
    "typescript": "^4.5.4",
    "vscode-test": "^1.6.1",
    "webpack": "^5.66.0",
    "webpack-cli": "^4.9.1"
  },
  "dependencies": {
    "compile": "0.0.2",
    "fs-extra": "^10.0.0",
    "jschardet": "^3.0.0",
    "run": "^1.4.0",
    "vscode-languageclient": "^7.0.0"
  }
=======
	"name": "vdm-vscode",
	"version": "1.3.2",
	"publisher": "jonaskrask",
	"engines": {
		"vscode": "^1.63.0"
	},
	"displayName": "VDM VSCode",
	"description": "Support for the VDM modelling languages: VDM-SL, VDM++ and VDM-RT",
	"contributors": [
		"Jonas K. Rask",
		"Frederik P. Madsen",
		"Nick Battle",
		"Hugo D. Macedo",
		"Tom Montout",
		"Futa Hirakoba"
	],
	"license": "GPL-3.0-or-later",
	"categories": [
		"Programming Languages",
		"Debuggers",
		"Linters",
		"Snippets"
	],
	"keywords": [
		"Vienna Development Method",
		"vdm",
		"VDM",
		"vdmsl",
		"VDM-SL",
		"vdmpp",
		"VDM++",
		"vdmrt",
		"VDM-RT",
		"multi-root ready"
	],
	"main": "./dist/extension",
	"browser": "./dist/webExtension.js",
	"icon": "resources/icons/Overture.png",
	"homepage": "https://github.com/jonaskrask/vdm-vscode/blob/master/README.md",
	"repository": {
		"type": "git",
		"url": "https://github.com/jonaskrask/vdm-vscode"
	},
	"bugs": {
		"type": "git",
		"url": "https://github.com/jonaskrask/vdm-vscode/issues"
	},
	"activationEvents": [
		"onLanguage:vdmsl",
		"onLanguage:vdmpp",
		"onLanguage:vdmrt",
		"workspaceContains:*.vdmsl",
		"workspaceContains:*.vdmpp",
		"workspaceContains:*.vdmrt",
		"onCommand:vdm-vscode.importExample",
		"onCommand:vdm-vscode.addFoldersToClassPath",
		"onCommand:vdm-vscode.addFilesToClassPath",
		"onCommand:vdm-vscode.openServerLog",
		"onCommand:vdm-vscode.openServerLogFolder"
	],
	"contributes": {
		"languages": [
			{
				"id": "vdmsl",
				"aliases": [
					"VDM-SL",
					"vdmsl"
				],
				"extensions": [
					"vdmsl",
					".vdmsl"
				],
				"configuration": "./language-configuration.json"
			},
			{
				"id": "vdmpp",
				"aliases": [
					"VDM++",
					"VDM-PP",
					"vdmpp"
				],
				"extensions": [
					"vdmpp",
					".vdmpp"
				],
				"configuration": "./language-configuration.json"
			},
			{
				"id": "vdmrt",
				"aliases": [
					"VDM-RT",
					"vdmrt"
				],
				"extensions": [
					"vdmrt",
					".vdmrt"
				],
				"configuration": "./language-configuration.json"
			}
		],
		"grammars": [
			{
				"language": "vdmsl",
				"scopeName": "source.vdmsl",
				"path": "./syntaxes/vdmsl.tmLanguage.json"
			},
			{
				"language": "vdmpp",
				"scopeName": "source.vdmpp",
				"path": "./syntaxes/vdmpp.tmLanguage.json"
			},
			{
				"language": "vdmrt",
				"scopeName": "source.vdmrt",
				"path": "./syntaxes/vdmrt.tmLanguage.json"
			},
			{
				"scopeName": "source.vdm",
				"path": "./syntaxes/vdm.tmLanguage.json"
			},
			{
				"scopeName": "source.vdm.type",
				"path": "./syntaxes/vdm.type.tmLanguage.json"
			},
			{
				"scopeName": "source.vdm.number",
				"path": "./syntaxes/vdm.number.tmLanguage.json"
			},
			{
				"scopeName": "source.vdm.operators",
				"path": "./syntaxes/vdm.operators.tmLanguage.json"
			},
			{
				"scopeName": "source.vdm.statements",
				"path": "./syntaxes/vdm.statements.tmLanguage.json"
			}
		],
		"snippets": [
			{
				"language": "vdmsl",
				"path": "./resources/snippets/vdmslSnippets.json"
			},
			{
				"language": "vdmpp",
				"path": "./resources/snippets/vdmppSnippets.json"
			},
			{
				"language": "vdmrt",
				"path": "./resources/snippets/vdmrtSnippets.json"
			}
		],
		"commands": [
			{
				"command": "vdm-vscode.addFoldersToClassPath",
				"title": "Add folders to Class Path",
				"category": "VDM"
			},
			{
				"command": "vdm-vscode.addFilesToClassPath",
				"title": "Add files to Class Path",
				"category": "VDM"
			},
			{
				"command": "vdm-vscode.addRunConfiguration",
				"title": "Add VDM Run Configuration",
				"category": "VDM",
				"icon": "$(library)"
			},
			{
				"command": "vdm-vscode.addLibrary",
				"title": "Add VDM Library",
				"category": "VDM",
				"icon": "$(library)"
			},
			{
				"command": "vdm-vscode.javaCodeGen",
				"title": "Generate Java Code",
				"category": "VDM",
				"icon": "$(codegen)"
			},
			{
				"command": "vdm-vscode.importExample",
				"title": "Import VDM Example",
				"category": "VDM",
				"icon": "$(example)"
			},
			{
				"command": "vdm-vscode.translateToLatex",
				"title": "Translate to LaTeX",
				"category": "VDM",
				"icon": "$(references)"
			},
			{
				"command": "vdm-vscode.translateToWord",
				"title": "Translate to Word",
				"category": "VDM",
				"icon": "$(references)"
			},
			{
				"command": "vdm-vscode.translateCov",
				"title": "Generate Coverage",
				"category": "VDM",
				"icon": "$(references)"
			},
			{
				"command": "vdm-vscode.translateGraphviz",
				"title": "Generate Dependency Graph",
				"category": "VDM",
				"icon": "$(references)"
			},
			{
				"command": "vdm-vscode.translateIsabelle",
				"title": "Translate to Isabelle",
				"category": "VDM",
				"icon": "$(references)"
			},
			{
				"command": "vdm-vscode.runPOG",
				"title": "Run Proof Obligation Generation",
				"category": "VDM",
				"icon": "$(run)"
			},
			{
				"command": "vdm-vscode.goToTrace",
				"title": "Go to trace",
				"category": "VDM",
				"icon": "$(go-to-file)"
			},
			{
				"command": "vdm-vscode.ctSetFilter",
				"title": "Set Filter Options",
				"category": "VDM",
				"icon": "$(gear)"
			},
			{
				"command": "vdm-vscode.ctRebuildOutline",
				"title": "Rebuild Trace Outline",
				"category": "VDM",
				"icon": "$(refresh)"
			},
			{
				"command": "vdm-vscode.ctFullExecute",
				"title": "Execute All Tests",
				"category": "VDM",
				"icon": "$(run-all)"
			},
			{
				"command": "vdm-vscode.ctExecute",
				"title": "Full Evaluation",
				"category": "VDM",
				"icon": "$(run)"
			},
			{
				"command": "vdm-vscode.ctFilteredExecute",
				"title": "Filtered Evaluation",
				"category": "VDM",
				"icon": {
					"light": "/resources/icons/light/runFiltered.svg",
					"dark": "/resources/icons/dark/runFiltered.svg"
				}
			},
			{
				"command": "vdm-vscode.ctGenerate",
				"title": "Generate Tests",
				"category": "VDM",
				"icon": "$(refresh)"
			},
			{
				"command": "vdm-vscode.ctEnableTreeFilter",
				"title": "Filter test results",
				"category": "VDM",
				"icon": "$(filter)"
			},
			{
				"command": "vdm-vscode.ctDisableTreeFilter",
				"title": "Disable filtering of tests",
				"category": "VDM",
				"icon": {
					"light": "/resources/icons/light/disableFilter.svg",
					"dark": "/resources/icons/dark/disableFilter.svg"
				}
			},
			{
				"command": "vdm-vscode.ctSendToInterpreter",
				"title": "Send test to interpreter",
				"category": "VDM",
				"icon": "$(debug-alt)"
			},
			{
				"command": "vdm-vscode.ctCancel",
				"title": "Cancel Combinatorial Test Request",
				"category": "VDM",
				"icon": "$(debug-stop)"
			},
			{
				"command": "vdm-vscode.openServerLog",
				"title": "Open Server Log",
				"category": "VDM"
			},
			{
				"command": "vdm-vscode.openServerLogFolder",
				"title": "Open Server Log Folder",
				"category": "VDM"
			}
		],
		"viewsContainers": {
			"activitybar": [
				{
					"id": "combinatorialTesting",
					"title": "Combinatorial Testing",
					"icon": "resources/icons/ctView.svg",
					"when": "vdm-ct-show-view == true"
				}
			]
		},
		"views": {
			"combinatorialTesting": [
				{
					"id": "vdm-ctView",
					"name": "Tests",
					"when": "vdm-ct-show-view == true"
				},
				{
					"id": "vdm-ctResultView",
					"name": "Test Sequence Results",
					"when": "vdm-ct-show-view == true"
				}
			]
		},
		"viewsWelcome": [
			{
				"view": "explorer",
				"contents": "You can also import a VDM example by clicking the button below.\n[Import VDM example](command:vdm-vscode.importExample)",
				"when": "workspaceFolderCount == 0"
			},
			{
				"view": "vdm-ctView",
				"contents": "[Generate test outline](command:vdm-vscode.ctRebuildOutline)"
			}
		],
		"submenus": [
			{
				"id": "vdm-vscode.vdmsubmenu",
				"label": "VDM"
			}
		],
		"menus": {
			"vdm-vscode.vdmsubmenu": [
				{
					"command": "vdm-vscode.runPOG",
					"when": "pog-show-button == true",
					"group": "verification@1"
				},
				{
					"command": "vdm-vscode.translateToLatex",
					"when": "tr-latex-show-button == true",
					"group": "translate@1"
				},
				{
					"command": "vdm-vscode.translateToWord",
					"when": "tr-word-show-button == true",
					"group": "translate@2"
				},
				{
					"command": "vdm-vscode.translateIsabelle",
					"when": "tr-isabelle-show-button == true",
					"group": "translate@3"
				},
				{
					"command": "vdm-vscode.translateCov",
					"when": "tr-coverage-show-button == true",
					"group": "translate@4"
				},
				{
					"command": "vdm-vscode.javaCodeGen",
					"when": "jcg-show-button == true",
					"group": "translate@5"
				},
				{
					"command": "vdm-vscode.translateGraphviz",
					"when": "tr-graphviz-show-button == true",
					"group": "translate@6"
				},
				{
					"command": "vdm-vscode.addLibrary",
					"when": "add-lib-show-button == true",
					"group": "workspace@1"
				},
				{
					"command": "vdm-vscode.addRunConfiguration",
					"when": "add-runconf-show-button == true",
					"group": "workspace@2"
				}
			],
			"view/title": [
				{
					"command": "vdm-vscode.ctFullExecute",
					"when": "view =~ /vdm-ctView/ && vdm-ct-show-run-buttons == true",
					"group": "navigation@0"
				},
				{
					"command": "vdm-vscode.ctCancel",
					"when": "view =~ /vdm-ctView/ && vdm-ct-show-cancel-button == true",
					"group": "navigation@1"
				},
				{
					"command": "vdm-vscode.ctSetFilter",
					"when": "view =~ /vdm-ctView/ && vdm-ct-show-set-execute-filter-button == true",
					"group": "navigation@2"
				},
				{
					"command": "vdm-vscode.ctEnableTreeFilter",
					"when": "view =~ /vdm-ctView/ && vdm-ct-show-enable-filter-button == true",
					"group": "navigation@3"
				},
				{
					"command": "vdm-vscode.ctDisableTreeFilter",
					"when": "view =~ /vdm-ctView/ && vdm-ct-show-disable-filter-button == true",
					"group": "navigation@3"
				},
				{
					"command": "vdm-vscode.ctRebuildOutline",
					"when": "view =~ /vdm-ctView/",
					"group": "navigation@4"
				}
			],
			"view/item/context": [
				{
					"command": "vdm-vscode.ctExecute",
					"when": "viewItem == trace && vdm-ct-show-run-buttons == true || viewItem == testgroup && vdm-ct-show-run-buttons == true",
					"group": "vdm-ctView@0"
				},
				{
					"command": "vdm-vscode.ctFilteredExecute",
					"when": "viewItem == trace && vdm-ct-show-run-buttons == true",
					"group": "vdm-ctView@1"
				},
				{
					"command": "vdm-vscode.ctGenerate",
					"when": "viewItem == trace",
					"group": "vdm-ctView@2"
				},
				{
					"command": "vdm-vscode.ctSendToInterpreter",
					"when": "viewItem == test && vdm-ct-show-run-buttons == true",
					"group": "vdm-ctView@0"
				},
				{
					"command": "vdm-vscode.ctExecute",
					"when": "viewItem == trace && vdm-ct-show-run-buttons == true || viewItem == testgroup && vdm-ct-show-run-buttons == true",
					"group": "inline@0"
				},
				{
					"command": "vdm-vscode.ctFilteredExecute",
					"when": "viewItem == trace && vdm-ct-show-run-buttons == true",
					"group": "inline@1"
				},
				{
					"command": "vdm-vscode.ctGenerate",
					"when": "viewItem == trace",
					"group": "inline@2"
				},
				{
					"command": "vdm-vscode.goToTrace",
					"when": "viewItem == trace",
					"group": "inline@3"
				},
				{
					"command": "vdm-vscode.ctSendToInterpreter",
					"when": "viewItem == test && vdm-ct-show-run-buttons == true",
					"group": "inline@0"
				}
			],
			"explorer/context": [
				{
					"command": "vdm-vscode.importExample",
					"group": "vdm@0"
				},
				{
					"submenu": "vdm-vscode.vdmsubmenu",
					"when": "explorerResourceIsFolder && vdm-submenus-show == true || resourceLangId == vdmsl && vdm-submenus-show == true || resourceLangId == vdmpp && vdm-submenus-show == true || resourceLangId == vdmrt && vdm-submenus-show == true",
					"group": "vdm@1"
				}
			],
			"editor/context": [
				{
					"submenu": "vdm-vscode.vdmsubmenu",
					"when": "resourceLangId == vdmsl && vdm-submenus-show == true || resourceLangId == vdmpp && vdm-submenus-show == true || resourceLangId == vdmrt && vdm-submenus-show == true",
					"group": "vdm@1"
				}
			],
			"commandPalette": [
				{
					"command": "vdm-vscode.runPOG",
					"when": "false"
				},
				{
					"command": "vdm-vscode.ctSetFilter",
					"when": "false"
				},
				{
					"command": "vdm-vscode.ctRebuildOutline",
					"when": "false"
				},
				{
					"command": "vdm-vscode.ctFullExecute",
					"when": "false"
				},
				{
					"command": "vdm-vscode.ctExecute",
					"when": "false"
				},
				{
					"command": "vdm-vscode.ctFilteredExecute",
					"when": "false"
				},
				{
					"command": "vdm-vscode.ctGenerate",
					"when": "false"
				},
				{
					"command": "vdm-vscode.ctEnableTreeFilter",
					"when": "false"
				},
				{
					"command": "vdm-vscode.ctDisableTreeFilter",
					"when": "false"
				},
				{
					"command": "vdm-vscode.ctSendToInterpreter",
					"when": "false"
				},
				{
					"command": "vdm-vscode.goToTrace",
					"when": "false"
				},
				{
					"command": "vdm-vscode.translateToLatex",
					"when": "false"
				},
				{
					"command": "vdm-vscode.translateToWord",
					"when": "false"
				},
				{
					"command": "vdm-vscode.translateCov",
					"when": "false"
				},
				{
					"command": "vdm-vscode.translateGraphviz",
					"when": "false"
				},
				{
					"command": "vdm-vscode.translateIsabelle",
					"when": "false"
				},
				{
					"command": "vdm-vscode.addLibrary",
					"when": "false"
				},
				{
					"command": "vdm-vscode.addRunConfiguration",
					"when": "false"
				},
				{
					"command": "vdm-vscode.javaCodeGen",
					"when": "false"
				}
			]
		},
		"configuration": {
			"title": "VDM VSCode",
			"properties": {
				"vdm-vscode.server.development.experimentalServer": {
					"type": "boolean",
					"default": false,
					"scope": "resource",
					"description": "Use experimental server. True if client should not launch server, but connect to a server on socket connections."
				},
				"vdm-vscode.server.development.lspPort": {
					"title": "LSP Port",
					"type": "integer",
					"default": 8000,
					"scope": "resource",
					"markdownDescription": "Port used for LSP. NOTE: Only used when `#vdm-vscode.server.development.experimentalServer#` is active."
				},
				"vdm-vscode.server.logLevel": {
					"type": "string",
					"enum": [
						"off",
						"severe",
						"warning",
						"info",
						"config",
						"fine",
						"finer",
						"finest",
						"all"
					],
					"default": "off",
					"scope": "resource",
					"markdownDescription": "Enables logging of the VDMJ server to a file [in this folder](command:vdm-vscode.openServerLogFolder). This log can be used to diagnose Server issues. The log may contain file paths, source code, and other potentially sensitive information from your project."
				},
				"vdm-vscode.server.JVMArguments": {
					"title": "JVM Arguments",
					"type": "string",
					"default": "",
					"scope": "resource",
					"description": "JVM arguments used when launching the server."
				},
				"vdm-vscode.server.classPathAdditions": {
					"type": "array",
					"items": {
						"type": "string"
					},
					"default": [],
					"scope": "resource",
					"markdownDescription": "List of folder and/or file paths that should be included in the class path for the language server.  [Find folders](command:vdm-vscode.addFoldersToClassPath), [Find files](command:vdm-vscode.addFilesToClassPath), or type in manually."
				},
				"vdm-vscode.server.highPrecision": {
					"type": "boolean",
					"default": false,
					"scope": "resource",
					"description": "Use high precision variant of VDMJ."
				},
				"vdm-vscode.server.stdio.activateStdoutLogging": {
					"type": "boolean",
					"default": true,
					"scope": "resource",
					"description": "Activate logging of stdout/stderr to terminal window. NOTE: This may cause performance slowdown if specifications have many annotations."
				},
				"vdm-vscode.server.stdio.stdioLogPath": {
					"type": "string",
					"default": "",
					"scope": "resource",
					"markdownDescription": "File path for directory that should be used to store stdout/stderr logs. NOTE: If empty, terminal logging is used instead of file logging. The setting is only used when `#vdm-vscode.server.stdio.activateStdoutLogging#` is active."
				},
				"vdm-vscode.javaCodeGen.disableCloning": {
					"type": "boolean",
					"default": false,
					"scope": "resource",
					"description": "Disable cloning (may lead to code being generated that does not preserve the semantics of the input specification)"
				},
				"vdm-vscode.javaCodeGen.sequencesAsStrings": {
					"type": "boolean",
					"default": true,
					"scope": "resource",
					"description": "Generate character sequences as strings"
				},
				"vdm-vscode.javaCodeGen.concurrencyMechanisms": {
					"type": "boolean",
					"default": false,
					"scope": "resource",
					"description": "Generate concurrency mechanisms"
				},
				"vdm-vscode.javaCodeGen.vdmLocationInformation": {
					"type": "boolean",
					"default": true,
					"scope": "resource",
					"description": "Generate VDM location information for code generated constructs"
				},
				"vdm-vscode.javaCodeGen.outputPackage": {
					"type": "string",
					"default": "",
					"scope": "resource",
					"description": "Choose output package e.g : my.code"
				},
				"vdm-vscode.javaCodeGen.skipClassesModules": {
					"type": "string",
					"default": "",
					"scope": "resource",
					"description": "Skip classes/modules during the code generation process. Separate by ';' e.g : World;Env"
				},
				"vdm-vscode.translate.latex.modelOnly": {
					"type": "boolean",
					"default": true,
					"scope": "resource",
					"description": "Only model part will be included in the Latex translation, i.e., everything enclosed within '\\begin{vdm_al}' and '\\end{vdm_al}'"
				},
				"vdm-vscode.translate.latex.markCoverage": {
					"type": "boolean",
					"default": false,
					"scope": "resource",
					"description": "Mark coverage in the Latex translation"
				},
				"vdm-vscode.translate.latex.insertCoverageTables": {
					"type": "boolean",
					"default": false,
					"scope": "resource",
					"description": "Insert coverage tables in the Latex translation"
				},
				"vdm-vscode.translate.general.storeAllTranslations": {
					"type": "boolean",
					"default": false,
					"scope": "resource",
					"description": "Stores each translation in a timestamped folder instead of overwriting the previouse content"
				},
				"vdm-vscode.translate.general.allowSingleFileTranslation": {
					"type": "boolean",
					"default": true,
					"scope": "resource",
					"description": "If enabled, translates only the selected file. If disabled, translate is always applied to the whole project"
				},
				"vdm-vscode.encoding.showWarning": {
					"type": "boolean",
					"default": true,
					"scope": "resource",
					"markdownDescription": "If enabled, shows a warning if document encoding is not UTF-8"
				},
				"vdm-vscode.trace.server": {
					"type": "string",
					"enum": [
						"off",
						"messages",
						"verbose"
					],
					"default": "off",
					"description": "Enables tracing of communication between VS Code and the VDMJ language server. The trace may contain file paths, source code, and other potentially sensitive information from your project",
					"scope": "window"
				}
			}
		},
		"debuggers": [
			{
				"type": "vdm",
				"label": "VDM (SL, PP or RT)",
				"configurationAttributes": {
					"launch": {
						"required": [],
						"properties": {
							"noDebug": {
								"type": "boolean",
								"description": "Don't run debug mode.",
								"default": false
							},
							"defaultName": {
								"type": [
									"string",
									"null"
								],
								"description": "Name of the default module or class.",
								"default": ""
							},
							"trace": {
								"type": "boolean",
								"description": "Enable logging of the Debug Adapter Protocol.",
								"default": true
							},
							"command": {
								"type": "string",
								"description": "Run single execution of command and terminate.",
								"default": ""
							},
							"remoteControl": {
								"type": "string",
								"description": "Delegate the control of the interpreter, thus the remote controller is in charge of the execution or debug session.",
								"default": ""
							},
							"dynamicTypeChecks": {
								"type": "boolean",
								"description": "Type check values during interpretation of a VDM model.",
								"default": true
							},
							"invariantsChecks": {
								"type": "boolean",
								"description": "Check both state and type invariants.",
								"default": true
							},
							"preConditionChecks": {
								"type": "boolean",
								"description": "Check pre-conditions for all functions and operations during interpretation of a VDM model.",
								"default": true
							},
							"postConditionChecks": {
								"type": "boolean",
								"description": "Check post-conditions for all functions and operations during interpretation of a VDM model.",
								"default": true
							},
							"measureChecks": {
								"type": "boolean",
								"description": "Check recursive functions, for which a function has been defined.",
								"default": true
							}
						}
					}
				},
				"initialConfigurations": [
					{
						"name": "VDM: Console",
						"type": "vdm",
						"request": "launch",
						"noDebug": false,
						"dynamicTypeChecks": true,
						"invariantsChecks": true,
						"preConditionChecks": true,
						"postConditionChecks": true,
						"measureChecks": true,
						"defaultName": null
					}
				],
				"configurationSnippets": [
					{
						"label": "VDM: Console",
						"description": "Initialise interpreter for a VDM project.",
						"body": {
							"name": "Debug Console",
							"type": "vdm",
							"request": "launch",
							"noDebug": false,
							"dynamicTypeChecks": true,
							"invariantsChecks": true,
							"preConditionChecks": true,
							"postConditionChecks": true,
							"measureChecks": true,
							"defaultName": null
						}
					},
					{
						"label": "VDM: Entry Point (VDM-SL)",
						"description": "Launch a VDM project from the specified entry point.",
						"body": {
							"name": "Entry Point: ${1:Function/Operation}",
							"type": "vdm",
							"request": "launch",
							"noDebug": false,
							"dynamicTypeChecks": true,
							"invariantsChecks": true,
							"preConditionChecks": true,
							"postConditionChecks": true,
							"measureChecks": true,
							"defaultName": "DEFAULT",
							"command": "print ${1:Function/Operation}(${2:arguments})"
						}
					},
					{
						"label": "VDM: Entry Point (VDM++/-RT)",
						"description": "Launch a VDM project from the specified entry point.",
						"body": {
							"name": "Entry Point: ${1:Class}`${3:Function/Operation}",
							"type": "vdm",
							"request": "launch",
							"noDebug": false,
							"dynamicTypeChecks": true,
							"invariantsChecks": true,
							"preConditionChecks": true,
							"postConditionChecks": true,
							"measureChecks": true,
							"defaultName": "${1:Class}",
							"command": "print new ${1:Class}(${2:Class Arguments}).${3:Function/Operation}(${4:Arguments})"
						}
					},
					{
						"label": "VDM: Remote Control (VDM-SL/++/-RT)",
						"description": "Launch VDM project using remote control.",
						"body": {
							"name": "Remote Control",
							"type": "vdm",
							"request": "launch",
							"noDebug": false,
							"dynamicTypeChecks": true,
							"invariantsChecks": true,
							"preConditionChecks": true,
							"postConditionChecks": true,
							"measureChecks": true,
							"defaultName": null,
							"remoteControl": "${1:Full package/class name (e.g.: 'com.fujitsu.ctrl.GUI')}"
						}
					},
					{
						"label": "VDM: Test Runner",
						"description": "Run VDM tests using the VDMUnit frameworks TestRunner class.",
						"body": {
							"name": "Test Runner",
							"type": "vdm",
							"request": "launch",
							"noDebug": true,
							"command": "p new TestRunner().run()"
						}
					}
				]
			}
		],
		"breakpoints": [
			{
				"language": "vdmsl"
			},
			{
				"language": "vdmpp"
			},
			{
				"language": "vdmrt"
			}
		]
	},
	"scripts": {
		"vscode:prepublish": "npm run package && npm run package-web",
		"package": "webpack --mode production --devtool hidden-source-map",
		"package-dev": "webpack --mode development",
		"compile": "tsc -p ./",
		"test-compile": "tsc -p ./",
		"watch": "tsc -watch -p ./",
		"package-web": "webpack --mode production --devtool hidden-source-map",
		"package-web-dev": "webpack --mode development",
		"compile-web": "tsc -p ./"
	},
	"devDependencies": {
		"@types/fs-extra": "^9.0.13",
		"@types/mocha": "^9.0.0",
		"@types/node": "^17.0.8",
		"@types/vscode": "^1.63.1",
		"mocha": "^9.1.3",
		"ts-loader": "^9.2.6",
		"typescript": "^4.5.4",
		"vscode-test": "^1.6.1",
		"webpack": "^5.66.0",
		"webpack-cli": "^4.9.1"
	},
	"dependencies": {
		"compile": "0.0.2",
		"fs-extra": "^10.0.0",
		"jschardet": "^3.0.0",
		"run": "^1.4.0",
		"vscode-languageclient": "^7.0.0"
	}
>>>>>>> 6514562b
}<|MERGE_RESOLUTION|>--- conflicted
+++ resolved
@@ -1,5 +1,4 @@
 {
-<<<<<<< HEAD
   "name": "vdm-vscode",
   "version": "1.3.2",
   "publisher": "jonaskrask",
@@ -937,14 +936,16 @@
     ]
   },
   "scripts": {
-    "vscode:prepublish": "npm run package",
-    "webpack": "webpack --mode development",
-    "webpack-dev": "webpack --mode development --watch",
-    "package": "webpack --mode production",
-    "compile": "tsc -p ./",
-    "test-compile": "tsc -p ./",
-    "watch": "tsc -watch -p ./"
-  },
+		"vscode:prepublish": "npm run package && npm run package-web",
+		"package": "webpack --mode production --devtool hidden-source-map",
+		"package-dev": "webpack --mode development",
+		"compile": "tsc -p ./",
+		"test-compile": "tsc -p ./",
+		"watch": "tsc -watch -p ./",
+		"package-web": "webpack --mode production --devtool hidden-source-map",
+		"package-web-dev": "webpack --mode development",
+		"compile-web": "tsc -p ./"
+	},
   "devDependencies": {
     "@types/fs-extra": "^9.0.13",
     "@types/glob": "^7.2.0",
@@ -965,930 +966,4 @@
     "run": "^1.4.0",
     "vscode-languageclient": "^7.0.0"
   }
-=======
-	"name": "vdm-vscode",
-	"version": "1.3.2",
-	"publisher": "jonaskrask",
-	"engines": {
-		"vscode": "^1.63.0"
-	},
-	"displayName": "VDM VSCode",
-	"description": "Support for the VDM modelling languages: VDM-SL, VDM++ and VDM-RT",
-	"contributors": [
-		"Jonas K. Rask",
-		"Frederik P. Madsen",
-		"Nick Battle",
-		"Hugo D. Macedo",
-		"Tom Montout",
-		"Futa Hirakoba"
-	],
-	"license": "GPL-3.0-or-later",
-	"categories": [
-		"Programming Languages",
-		"Debuggers",
-		"Linters",
-		"Snippets"
-	],
-	"keywords": [
-		"Vienna Development Method",
-		"vdm",
-		"VDM",
-		"vdmsl",
-		"VDM-SL",
-		"vdmpp",
-		"VDM++",
-		"vdmrt",
-		"VDM-RT",
-		"multi-root ready"
-	],
-	"main": "./dist/extension",
-	"browser": "./dist/webExtension.js",
-	"icon": "resources/icons/Overture.png",
-	"homepage": "https://github.com/jonaskrask/vdm-vscode/blob/master/README.md",
-	"repository": {
-		"type": "git",
-		"url": "https://github.com/jonaskrask/vdm-vscode"
-	},
-	"bugs": {
-		"type": "git",
-		"url": "https://github.com/jonaskrask/vdm-vscode/issues"
-	},
-	"activationEvents": [
-		"onLanguage:vdmsl",
-		"onLanguage:vdmpp",
-		"onLanguage:vdmrt",
-		"workspaceContains:*.vdmsl",
-		"workspaceContains:*.vdmpp",
-		"workspaceContains:*.vdmrt",
-		"onCommand:vdm-vscode.importExample",
-		"onCommand:vdm-vscode.addFoldersToClassPath",
-		"onCommand:vdm-vscode.addFilesToClassPath",
-		"onCommand:vdm-vscode.openServerLog",
-		"onCommand:vdm-vscode.openServerLogFolder"
-	],
-	"contributes": {
-		"languages": [
-			{
-				"id": "vdmsl",
-				"aliases": [
-					"VDM-SL",
-					"vdmsl"
-				],
-				"extensions": [
-					"vdmsl",
-					".vdmsl"
-				],
-				"configuration": "./language-configuration.json"
-			},
-			{
-				"id": "vdmpp",
-				"aliases": [
-					"VDM++",
-					"VDM-PP",
-					"vdmpp"
-				],
-				"extensions": [
-					"vdmpp",
-					".vdmpp"
-				],
-				"configuration": "./language-configuration.json"
-			},
-			{
-				"id": "vdmrt",
-				"aliases": [
-					"VDM-RT",
-					"vdmrt"
-				],
-				"extensions": [
-					"vdmrt",
-					".vdmrt"
-				],
-				"configuration": "./language-configuration.json"
-			}
-		],
-		"grammars": [
-			{
-				"language": "vdmsl",
-				"scopeName": "source.vdmsl",
-				"path": "./syntaxes/vdmsl.tmLanguage.json"
-			},
-			{
-				"language": "vdmpp",
-				"scopeName": "source.vdmpp",
-				"path": "./syntaxes/vdmpp.tmLanguage.json"
-			},
-			{
-				"language": "vdmrt",
-				"scopeName": "source.vdmrt",
-				"path": "./syntaxes/vdmrt.tmLanguage.json"
-			},
-			{
-				"scopeName": "source.vdm",
-				"path": "./syntaxes/vdm.tmLanguage.json"
-			},
-			{
-				"scopeName": "source.vdm.type",
-				"path": "./syntaxes/vdm.type.tmLanguage.json"
-			},
-			{
-				"scopeName": "source.vdm.number",
-				"path": "./syntaxes/vdm.number.tmLanguage.json"
-			},
-			{
-				"scopeName": "source.vdm.operators",
-				"path": "./syntaxes/vdm.operators.tmLanguage.json"
-			},
-			{
-				"scopeName": "source.vdm.statements",
-				"path": "./syntaxes/vdm.statements.tmLanguage.json"
-			}
-		],
-		"snippets": [
-			{
-				"language": "vdmsl",
-				"path": "./resources/snippets/vdmslSnippets.json"
-			},
-			{
-				"language": "vdmpp",
-				"path": "./resources/snippets/vdmppSnippets.json"
-			},
-			{
-				"language": "vdmrt",
-				"path": "./resources/snippets/vdmrtSnippets.json"
-			}
-		],
-		"commands": [
-			{
-				"command": "vdm-vscode.addFoldersToClassPath",
-				"title": "Add folders to Class Path",
-				"category": "VDM"
-			},
-			{
-				"command": "vdm-vscode.addFilesToClassPath",
-				"title": "Add files to Class Path",
-				"category": "VDM"
-			},
-			{
-				"command": "vdm-vscode.addRunConfiguration",
-				"title": "Add VDM Run Configuration",
-				"category": "VDM",
-				"icon": "$(library)"
-			},
-			{
-				"command": "vdm-vscode.addLibrary",
-				"title": "Add VDM Library",
-				"category": "VDM",
-				"icon": "$(library)"
-			},
-			{
-				"command": "vdm-vscode.javaCodeGen",
-				"title": "Generate Java Code",
-				"category": "VDM",
-				"icon": "$(codegen)"
-			},
-			{
-				"command": "vdm-vscode.importExample",
-				"title": "Import VDM Example",
-				"category": "VDM",
-				"icon": "$(example)"
-			},
-			{
-				"command": "vdm-vscode.translateToLatex",
-				"title": "Translate to LaTeX",
-				"category": "VDM",
-				"icon": "$(references)"
-			},
-			{
-				"command": "vdm-vscode.translateToWord",
-				"title": "Translate to Word",
-				"category": "VDM",
-				"icon": "$(references)"
-			},
-			{
-				"command": "vdm-vscode.translateCov",
-				"title": "Generate Coverage",
-				"category": "VDM",
-				"icon": "$(references)"
-			},
-			{
-				"command": "vdm-vscode.translateGraphviz",
-				"title": "Generate Dependency Graph",
-				"category": "VDM",
-				"icon": "$(references)"
-			},
-			{
-				"command": "vdm-vscode.translateIsabelle",
-				"title": "Translate to Isabelle",
-				"category": "VDM",
-				"icon": "$(references)"
-			},
-			{
-				"command": "vdm-vscode.runPOG",
-				"title": "Run Proof Obligation Generation",
-				"category": "VDM",
-				"icon": "$(run)"
-			},
-			{
-				"command": "vdm-vscode.goToTrace",
-				"title": "Go to trace",
-				"category": "VDM",
-				"icon": "$(go-to-file)"
-			},
-			{
-				"command": "vdm-vscode.ctSetFilter",
-				"title": "Set Filter Options",
-				"category": "VDM",
-				"icon": "$(gear)"
-			},
-			{
-				"command": "vdm-vscode.ctRebuildOutline",
-				"title": "Rebuild Trace Outline",
-				"category": "VDM",
-				"icon": "$(refresh)"
-			},
-			{
-				"command": "vdm-vscode.ctFullExecute",
-				"title": "Execute All Tests",
-				"category": "VDM",
-				"icon": "$(run-all)"
-			},
-			{
-				"command": "vdm-vscode.ctExecute",
-				"title": "Full Evaluation",
-				"category": "VDM",
-				"icon": "$(run)"
-			},
-			{
-				"command": "vdm-vscode.ctFilteredExecute",
-				"title": "Filtered Evaluation",
-				"category": "VDM",
-				"icon": {
-					"light": "/resources/icons/light/runFiltered.svg",
-					"dark": "/resources/icons/dark/runFiltered.svg"
-				}
-			},
-			{
-				"command": "vdm-vscode.ctGenerate",
-				"title": "Generate Tests",
-				"category": "VDM",
-				"icon": "$(refresh)"
-			},
-			{
-				"command": "vdm-vscode.ctEnableTreeFilter",
-				"title": "Filter test results",
-				"category": "VDM",
-				"icon": "$(filter)"
-			},
-			{
-				"command": "vdm-vscode.ctDisableTreeFilter",
-				"title": "Disable filtering of tests",
-				"category": "VDM",
-				"icon": {
-					"light": "/resources/icons/light/disableFilter.svg",
-					"dark": "/resources/icons/dark/disableFilter.svg"
-				}
-			},
-			{
-				"command": "vdm-vscode.ctSendToInterpreter",
-				"title": "Send test to interpreter",
-				"category": "VDM",
-				"icon": "$(debug-alt)"
-			},
-			{
-				"command": "vdm-vscode.ctCancel",
-				"title": "Cancel Combinatorial Test Request",
-				"category": "VDM",
-				"icon": "$(debug-stop)"
-			},
-			{
-				"command": "vdm-vscode.openServerLog",
-				"title": "Open Server Log",
-				"category": "VDM"
-			},
-			{
-				"command": "vdm-vscode.openServerLogFolder",
-				"title": "Open Server Log Folder",
-				"category": "VDM"
-			}
-		],
-		"viewsContainers": {
-			"activitybar": [
-				{
-					"id": "combinatorialTesting",
-					"title": "Combinatorial Testing",
-					"icon": "resources/icons/ctView.svg",
-					"when": "vdm-ct-show-view == true"
-				}
-			]
-		},
-		"views": {
-			"combinatorialTesting": [
-				{
-					"id": "vdm-ctView",
-					"name": "Tests",
-					"when": "vdm-ct-show-view == true"
-				},
-				{
-					"id": "vdm-ctResultView",
-					"name": "Test Sequence Results",
-					"when": "vdm-ct-show-view == true"
-				}
-			]
-		},
-		"viewsWelcome": [
-			{
-				"view": "explorer",
-				"contents": "You can also import a VDM example by clicking the button below.\n[Import VDM example](command:vdm-vscode.importExample)",
-				"when": "workspaceFolderCount == 0"
-			},
-			{
-				"view": "vdm-ctView",
-				"contents": "[Generate test outline](command:vdm-vscode.ctRebuildOutline)"
-			}
-		],
-		"submenus": [
-			{
-				"id": "vdm-vscode.vdmsubmenu",
-				"label": "VDM"
-			}
-		],
-		"menus": {
-			"vdm-vscode.vdmsubmenu": [
-				{
-					"command": "vdm-vscode.runPOG",
-					"when": "pog-show-button == true",
-					"group": "verification@1"
-				},
-				{
-					"command": "vdm-vscode.translateToLatex",
-					"when": "tr-latex-show-button == true",
-					"group": "translate@1"
-				},
-				{
-					"command": "vdm-vscode.translateToWord",
-					"when": "tr-word-show-button == true",
-					"group": "translate@2"
-				},
-				{
-					"command": "vdm-vscode.translateIsabelle",
-					"when": "tr-isabelle-show-button == true",
-					"group": "translate@3"
-				},
-				{
-					"command": "vdm-vscode.translateCov",
-					"when": "tr-coverage-show-button == true",
-					"group": "translate@4"
-				},
-				{
-					"command": "vdm-vscode.javaCodeGen",
-					"when": "jcg-show-button == true",
-					"group": "translate@5"
-				},
-				{
-					"command": "vdm-vscode.translateGraphviz",
-					"when": "tr-graphviz-show-button == true",
-					"group": "translate@6"
-				},
-				{
-					"command": "vdm-vscode.addLibrary",
-					"when": "add-lib-show-button == true",
-					"group": "workspace@1"
-				},
-				{
-					"command": "vdm-vscode.addRunConfiguration",
-					"when": "add-runconf-show-button == true",
-					"group": "workspace@2"
-				}
-			],
-			"view/title": [
-				{
-					"command": "vdm-vscode.ctFullExecute",
-					"when": "view =~ /vdm-ctView/ && vdm-ct-show-run-buttons == true",
-					"group": "navigation@0"
-				},
-				{
-					"command": "vdm-vscode.ctCancel",
-					"when": "view =~ /vdm-ctView/ && vdm-ct-show-cancel-button == true",
-					"group": "navigation@1"
-				},
-				{
-					"command": "vdm-vscode.ctSetFilter",
-					"when": "view =~ /vdm-ctView/ && vdm-ct-show-set-execute-filter-button == true",
-					"group": "navigation@2"
-				},
-				{
-					"command": "vdm-vscode.ctEnableTreeFilter",
-					"when": "view =~ /vdm-ctView/ && vdm-ct-show-enable-filter-button == true",
-					"group": "navigation@3"
-				},
-				{
-					"command": "vdm-vscode.ctDisableTreeFilter",
-					"when": "view =~ /vdm-ctView/ && vdm-ct-show-disable-filter-button == true",
-					"group": "navigation@3"
-				},
-				{
-					"command": "vdm-vscode.ctRebuildOutline",
-					"when": "view =~ /vdm-ctView/",
-					"group": "navigation@4"
-				}
-			],
-			"view/item/context": [
-				{
-					"command": "vdm-vscode.ctExecute",
-					"when": "viewItem == trace && vdm-ct-show-run-buttons == true || viewItem == testgroup && vdm-ct-show-run-buttons == true",
-					"group": "vdm-ctView@0"
-				},
-				{
-					"command": "vdm-vscode.ctFilteredExecute",
-					"when": "viewItem == trace && vdm-ct-show-run-buttons == true",
-					"group": "vdm-ctView@1"
-				},
-				{
-					"command": "vdm-vscode.ctGenerate",
-					"when": "viewItem == trace",
-					"group": "vdm-ctView@2"
-				},
-				{
-					"command": "vdm-vscode.ctSendToInterpreter",
-					"when": "viewItem == test && vdm-ct-show-run-buttons == true",
-					"group": "vdm-ctView@0"
-				},
-				{
-					"command": "vdm-vscode.ctExecute",
-					"when": "viewItem == trace && vdm-ct-show-run-buttons == true || viewItem == testgroup && vdm-ct-show-run-buttons == true",
-					"group": "inline@0"
-				},
-				{
-					"command": "vdm-vscode.ctFilteredExecute",
-					"when": "viewItem == trace && vdm-ct-show-run-buttons == true",
-					"group": "inline@1"
-				},
-				{
-					"command": "vdm-vscode.ctGenerate",
-					"when": "viewItem == trace",
-					"group": "inline@2"
-				},
-				{
-					"command": "vdm-vscode.goToTrace",
-					"when": "viewItem == trace",
-					"group": "inline@3"
-				},
-				{
-					"command": "vdm-vscode.ctSendToInterpreter",
-					"when": "viewItem == test && vdm-ct-show-run-buttons == true",
-					"group": "inline@0"
-				}
-			],
-			"explorer/context": [
-				{
-					"command": "vdm-vscode.importExample",
-					"group": "vdm@0"
-				},
-				{
-					"submenu": "vdm-vscode.vdmsubmenu",
-					"when": "explorerResourceIsFolder && vdm-submenus-show == true || resourceLangId == vdmsl && vdm-submenus-show == true || resourceLangId == vdmpp && vdm-submenus-show == true || resourceLangId == vdmrt && vdm-submenus-show == true",
-					"group": "vdm@1"
-				}
-			],
-			"editor/context": [
-				{
-					"submenu": "vdm-vscode.vdmsubmenu",
-					"when": "resourceLangId == vdmsl && vdm-submenus-show == true || resourceLangId == vdmpp && vdm-submenus-show == true || resourceLangId == vdmrt && vdm-submenus-show == true",
-					"group": "vdm@1"
-				}
-			],
-			"commandPalette": [
-				{
-					"command": "vdm-vscode.runPOG",
-					"when": "false"
-				},
-				{
-					"command": "vdm-vscode.ctSetFilter",
-					"when": "false"
-				},
-				{
-					"command": "vdm-vscode.ctRebuildOutline",
-					"when": "false"
-				},
-				{
-					"command": "vdm-vscode.ctFullExecute",
-					"when": "false"
-				},
-				{
-					"command": "vdm-vscode.ctExecute",
-					"when": "false"
-				},
-				{
-					"command": "vdm-vscode.ctFilteredExecute",
-					"when": "false"
-				},
-				{
-					"command": "vdm-vscode.ctGenerate",
-					"when": "false"
-				},
-				{
-					"command": "vdm-vscode.ctEnableTreeFilter",
-					"when": "false"
-				},
-				{
-					"command": "vdm-vscode.ctDisableTreeFilter",
-					"when": "false"
-				},
-				{
-					"command": "vdm-vscode.ctSendToInterpreter",
-					"when": "false"
-				},
-				{
-					"command": "vdm-vscode.goToTrace",
-					"when": "false"
-				},
-				{
-					"command": "vdm-vscode.translateToLatex",
-					"when": "false"
-				},
-				{
-					"command": "vdm-vscode.translateToWord",
-					"when": "false"
-				},
-				{
-					"command": "vdm-vscode.translateCov",
-					"when": "false"
-				},
-				{
-					"command": "vdm-vscode.translateGraphviz",
-					"when": "false"
-				},
-				{
-					"command": "vdm-vscode.translateIsabelle",
-					"when": "false"
-				},
-				{
-					"command": "vdm-vscode.addLibrary",
-					"when": "false"
-				},
-				{
-					"command": "vdm-vscode.addRunConfiguration",
-					"when": "false"
-				},
-				{
-					"command": "vdm-vscode.javaCodeGen",
-					"when": "false"
-				}
-			]
-		},
-		"configuration": {
-			"title": "VDM VSCode",
-			"properties": {
-				"vdm-vscode.server.development.experimentalServer": {
-					"type": "boolean",
-					"default": false,
-					"scope": "resource",
-					"description": "Use experimental server. True if client should not launch server, but connect to a server on socket connections."
-				},
-				"vdm-vscode.server.development.lspPort": {
-					"title": "LSP Port",
-					"type": "integer",
-					"default": 8000,
-					"scope": "resource",
-					"markdownDescription": "Port used for LSP. NOTE: Only used when `#vdm-vscode.server.development.experimentalServer#` is active."
-				},
-				"vdm-vscode.server.logLevel": {
-					"type": "string",
-					"enum": [
-						"off",
-						"severe",
-						"warning",
-						"info",
-						"config",
-						"fine",
-						"finer",
-						"finest",
-						"all"
-					],
-					"default": "off",
-					"scope": "resource",
-					"markdownDescription": "Enables logging of the VDMJ server to a file [in this folder](command:vdm-vscode.openServerLogFolder). This log can be used to diagnose Server issues. The log may contain file paths, source code, and other potentially sensitive information from your project."
-				},
-				"vdm-vscode.server.JVMArguments": {
-					"title": "JVM Arguments",
-					"type": "string",
-					"default": "",
-					"scope": "resource",
-					"description": "JVM arguments used when launching the server."
-				},
-				"vdm-vscode.server.classPathAdditions": {
-					"type": "array",
-					"items": {
-						"type": "string"
-					},
-					"default": [],
-					"scope": "resource",
-					"markdownDescription": "List of folder and/or file paths that should be included in the class path for the language server.  [Find folders](command:vdm-vscode.addFoldersToClassPath), [Find files](command:vdm-vscode.addFilesToClassPath), or type in manually."
-				},
-				"vdm-vscode.server.highPrecision": {
-					"type": "boolean",
-					"default": false,
-					"scope": "resource",
-					"description": "Use high precision variant of VDMJ."
-				},
-				"vdm-vscode.server.stdio.activateStdoutLogging": {
-					"type": "boolean",
-					"default": true,
-					"scope": "resource",
-					"description": "Activate logging of stdout/stderr to terminal window. NOTE: This may cause performance slowdown if specifications have many annotations."
-				},
-				"vdm-vscode.server.stdio.stdioLogPath": {
-					"type": "string",
-					"default": "",
-					"scope": "resource",
-					"markdownDescription": "File path for directory that should be used to store stdout/stderr logs. NOTE: If empty, terminal logging is used instead of file logging. The setting is only used when `#vdm-vscode.server.stdio.activateStdoutLogging#` is active."
-				},
-				"vdm-vscode.javaCodeGen.disableCloning": {
-					"type": "boolean",
-					"default": false,
-					"scope": "resource",
-					"description": "Disable cloning (may lead to code being generated that does not preserve the semantics of the input specification)"
-				},
-				"vdm-vscode.javaCodeGen.sequencesAsStrings": {
-					"type": "boolean",
-					"default": true,
-					"scope": "resource",
-					"description": "Generate character sequences as strings"
-				},
-				"vdm-vscode.javaCodeGen.concurrencyMechanisms": {
-					"type": "boolean",
-					"default": false,
-					"scope": "resource",
-					"description": "Generate concurrency mechanisms"
-				},
-				"vdm-vscode.javaCodeGen.vdmLocationInformation": {
-					"type": "boolean",
-					"default": true,
-					"scope": "resource",
-					"description": "Generate VDM location information for code generated constructs"
-				},
-				"vdm-vscode.javaCodeGen.outputPackage": {
-					"type": "string",
-					"default": "",
-					"scope": "resource",
-					"description": "Choose output package e.g : my.code"
-				},
-				"vdm-vscode.javaCodeGen.skipClassesModules": {
-					"type": "string",
-					"default": "",
-					"scope": "resource",
-					"description": "Skip classes/modules during the code generation process. Separate by ';' e.g : World;Env"
-				},
-				"vdm-vscode.translate.latex.modelOnly": {
-					"type": "boolean",
-					"default": true,
-					"scope": "resource",
-					"description": "Only model part will be included in the Latex translation, i.e., everything enclosed within '\\begin{vdm_al}' and '\\end{vdm_al}'"
-				},
-				"vdm-vscode.translate.latex.markCoverage": {
-					"type": "boolean",
-					"default": false,
-					"scope": "resource",
-					"description": "Mark coverage in the Latex translation"
-				},
-				"vdm-vscode.translate.latex.insertCoverageTables": {
-					"type": "boolean",
-					"default": false,
-					"scope": "resource",
-					"description": "Insert coverage tables in the Latex translation"
-				},
-				"vdm-vscode.translate.general.storeAllTranslations": {
-					"type": "boolean",
-					"default": false,
-					"scope": "resource",
-					"description": "Stores each translation in a timestamped folder instead of overwriting the previouse content"
-				},
-				"vdm-vscode.translate.general.allowSingleFileTranslation": {
-					"type": "boolean",
-					"default": true,
-					"scope": "resource",
-					"description": "If enabled, translates only the selected file. If disabled, translate is always applied to the whole project"
-				},
-				"vdm-vscode.encoding.showWarning": {
-					"type": "boolean",
-					"default": true,
-					"scope": "resource",
-					"markdownDescription": "If enabled, shows a warning if document encoding is not UTF-8"
-				},
-				"vdm-vscode.trace.server": {
-					"type": "string",
-					"enum": [
-						"off",
-						"messages",
-						"verbose"
-					],
-					"default": "off",
-					"description": "Enables tracing of communication between VS Code and the VDMJ language server. The trace may contain file paths, source code, and other potentially sensitive information from your project",
-					"scope": "window"
-				}
-			}
-		},
-		"debuggers": [
-			{
-				"type": "vdm",
-				"label": "VDM (SL, PP or RT)",
-				"configurationAttributes": {
-					"launch": {
-						"required": [],
-						"properties": {
-							"noDebug": {
-								"type": "boolean",
-								"description": "Don't run debug mode.",
-								"default": false
-							},
-							"defaultName": {
-								"type": [
-									"string",
-									"null"
-								],
-								"description": "Name of the default module or class.",
-								"default": ""
-							},
-							"trace": {
-								"type": "boolean",
-								"description": "Enable logging of the Debug Adapter Protocol.",
-								"default": true
-							},
-							"command": {
-								"type": "string",
-								"description": "Run single execution of command and terminate.",
-								"default": ""
-							},
-							"remoteControl": {
-								"type": "string",
-								"description": "Delegate the control of the interpreter, thus the remote controller is in charge of the execution or debug session.",
-								"default": ""
-							},
-							"dynamicTypeChecks": {
-								"type": "boolean",
-								"description": "Type check values during interpretation of a VDM model.",
-								"default": true
-							},
-							"invariantsChecks": {
-								"type": "boolean",
-								"description": "Check both state and type invariants.",
-								"default": true
-							},
-							"preConditionChecks": {
-								"type": "boolean",
-								"description": "Check pre-conditions for all functions and operations during interpretation of a VDM model.",
-								"default": true
-							},
-							"postConditionChecks": {
-								"type": "boolean",
-								"description": "Check post-conditions for all functions and operations during interpretation of a VDM model.",
-								"default": true
-							},
-							"measureChecks": {
-								"type": "boolean",
-								"description": "Check recursive functions, for which a function has been defined.",
-								"default": true
-							}
-						}
-					}
-				},
-				"initialConfigurations": [
-					{
-						"name": "VDM: Console",
-						"type": "vdm",
-						"request": "launch",
-						"noDebug": false,
-						"dynamicTypeChecks": true,
-						"invariantsChecks": true,
-						"preConditionChecks": true,
-						"postConditionChecks": true,
-						"measureChecks": true,
-						"defaultName": null
-					}
-				],
-				"configurationSnippets": [
-					{
-						"label": "VDM: Console",
-						"description": "Initialise interpreter for a VDM project.",
-						"body": {
-							"name": "Debug Console",
-							"type": "vdm",
-							"request": "launch",
-							"noDebug": false,
-							"dynamicTypeChecks": true,
-							"invariantsChecks": true,
-							"preConditionChecks": true,
-							"postConditionChecks": true,
-							"measureChecks": true,
-							"defaultName": null
-						}
-					},
-					{
-						"label": "VDM: Entry Point (VDM-SL)",
-						"description": "Launch a VDM project from the specified entry point.",
-						"body": {
-							"name": "Entry Point: ${1:Function/Operation}",
-							"type": "vdm",
-							"request": "launch",
-							"noDebug": false,
-							"dynamicTypeChecks": true,
-							"invariantsChecks": true,
-							"preConditionChecks": true,
-							"postConditionChecks": true,
-							"measureChecks": true,
-							"defaultName": "DEFAULT",
-							"command": "print ${1:Function/Operation}(${2:arguments})"
-						}
-					},
-					{
-						"label": "VDM: Entry Point (VDM++/-RT)",
-						"description": "Launch a VDM project from the specified entry point.",
-						"body": {
-							"name": "Entry Point: ${1:Class}`${3:Function/Operation}",
-							"type": "vdm",
-							"request": "launch",
-							"noDebug": false,
-							"dynamicTypeChecks": true,
-							"invariantsChecks": true,
-							"preConditionChecks": true,
-							"postConditionChecks": true,
-							"measureChecks": true,
-							"defaultName": "${1:Class}",
-							"command": "print new ${1:Class}(${2:Class Arguments}).${3:Function/Operation}(${4:Arguments})"
-						}
-					},
-					{
-						"label": "VDM: Remote Control (VDM-SL/++/-RT)",
-						"description": "Launch VDM project using remote control.",
-						"body": {
-							"name": "Remote Control",
-							"type": "vdm",
-							"request": "launch",
-							"noDebug": false,
-							"dynamicTypeChecks": true,
-							"invariantsChecks": true,
-							"preConditionChecks": true,
-							"postConditionChecks": true,
-							"measureChecks": true,
-							"defaultName": null,
-							"remoteControl": "${1:Full package/class name (e.g.: 'com.fujitsu.ctrl.GUI')}"
-						}
-					},
-					{
-						"label": "VDM: Test Runner",
-						"description": "Run VDM tests using the VDMUnit frameworks TestRunner class.",
-						"body": {
-							"name": "Test Runner",
-							"type": "vdm",
-							"request": "launch",
-							"noDebug": true,
-							"command": "p new TestRunner().run()"
-						}
-					}
-				]
-			}
-		],
-		"breakpoints": [
-			{
-				"language": "vdmsl"
-			},
-			{
-				"language": "vdmpp"
-			},
-			{
-				"language": "vdmrt"
-			}
-		]
-	},
-	"scripts": {
-		"vscode:prepublish": "npm run package && npm run package-web",
-		"package": "webpack --mode production --devtool hidden-source-map",
-		"package-dev": "webpack --mode development",
-		"compile": "tsc -p ./",
-		"test-compile": "tsc -p ./",
-		"watch": "tsc -watch -p ./",
-		"package-web": "webpack --mode production --devtool hidden-source-map",
-		"package-web-dev": "webpack --mode development",
-		"compile-web": "tsc -p ./"
-	},
-	"devDependencies": {
-		"@types/fs-extra": "^9.0.13",
-		"@types/mocha": "^9.0.0",
-		"@types/node": "^17.0.8",
-		"@types/vscode": "^1.63.1",
-		"mocha": "^9.1.3",
-		"ts-loader": "^9.2.6",
-		"typescript": "^4.5.4",
-		"vscode-test": "^1.6.1",
-		"webpack": "^5.66.0",
-		"webpack-cli": "^4.9.1"
-	},
-	"dependencies": {
-		"compile": "0.0.2",
-		"fs-extra": "^10.0.0",
-		"jschardet": "^3.0.0",
-		"run": "^1.4.0",
-		"vscode-languageclient": "^7.0.0"
-	}
->>>>>>> 6514562b
 }