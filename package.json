--- conflicted
+++ resolved
@@ -629,21 +629,20 @@
             ],
             "commandPalette": [
                 {
-<<<<<<< HEAD
                     "command": "vdm-vscode.debug.rtlog.start",
                     "when": "false"
                 },
                 {
                     "command": "vdm-vscode.debug.rtlog.stop",
                     "when": "false"
-=======
+                },
+                {
                     "command": "vdm-vscode.changeVdmjProperties",
                     "when": "vdm-vscode.changeVdmjProperties"
                 },
                 {
                     "command": "vdm-vscode.OpenVDMTools",
                     "when": "vdm-vscode.OpenVDMTools"
->>>>>>> ecd78c2f
                 },
                 {
                     "command": "vdm-vscode.coverage.show",
