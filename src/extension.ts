--- conflicted
+++ resolved
@@ -24,17 +24,7 @@
 import { JavaCodeGenHandler } from './JavaCodeGenHandler';
 
 globalThis.clients = new Map();
-<<<<<<< HEAD
-let ctHandler: CTHandler;
-let translateHandlerLatex: TranslateHandler;
-let translateHandlerWord : TranslateHandler;
-let translateHandlerCov  : TranslateHandler;
-let addLibraryHandler: AddLibraryHandler; 
-let addRunConfigurationHandler: AddRunConfigurationHandler; 
-let addExampleHandler: AddExampleHandler; 
-=======
-
->>>>>>> aff575f1
+
 
 let _sortedWorkspaceFolders: string[] | undefined;
 function sortedWorkspaceFolders(): string[] {
@@ -339,23 +329,13 @@
         return client;
     }
 
-<<<<<<< HEAD
-    ctHandler = new CTHandler(globalThis.clients, context, new VdmjCTFilterHandler(), new VdmjCTInterpreterHandler(), true)
-    translateHandlerLatex = new TranslateHandler(globalThis.clients, context, SpecificationLanguageClient.latexLanguageId, "vdm-vscode.translateLatex");
-    translateHandlerWord  = new TranslateHandler(globalThis.clients, context, SpecificationLanguageClient.wordLanguageId, "vdm-vscode.translateWord");
-    translateHandlerCov   = new TranslateHandler(globalThis.clients, context, SpecificationLanguageClient.covLanguageId, "vdm-vscode.translateCov");
-
-    addLibraryHandler = new AddLibraryHandler(globalThis.clients, context);
-    addRunConfigurationHandler = new AddRunConfigurationHandler(globalThis.clients, context);
-    addExampleHandler = new AddExampleHandler(globalThis.clients, context);
-=======
     const ctHandler = new CTHandler(globalThis.clients, context, new VdmjCTFilterHandler(), new VdmjCTInterpreterHandler(), true)
     const translateHandlerLatex = new TranslateHandler(globalThis.clients, context, SpecificationLanguageClient.latexLanguageId, "vdm-vscode.translateLatex");
     const translateHandlerWord  = new TranslateHandler(globalThis.clients, context, SpecificationLanguageClient.wordLanguageId, "vdm-vscode.translateWord");
     const translateHandlerCov   = new TranslateHandler(globalThis.clients, context, SpecificationLanguageClient.covLanguageId, "vdm-vscode.translateCov");
->>>>>>> aff575f1
 
     const addLibraryHandler = new AddLibraryHandler(globalThis.clients, context);
+    const addRunConfigurationHandler = new AddRunConfigurationHandler(globalThis.clients, context);
     const addExampleHandler = new AddExampleHandler(globalThis.clients, context);
     const javaCodeGenHandler = new JavaCodeGenHandler(globalThis.clients, context);
 
