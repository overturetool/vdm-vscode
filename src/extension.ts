// SPDX-License-Identifier: GPL-3.0-or-later

<<<<<<< HEAD
import * as Fs from 'fs-extra';
import * as Path from 'path'
import * as net from 'net';
import * as child_process from 'child_process';
import * as LanguageId from './LanguageId'
import * as util from "./Util"
import {
    ExtensionContext, TextDocument, WorkspaceFolder, Uri, window, workspace, commands, ConfigurationChangeEvent, OutputChannel, WorkspaceConfiguration, ConfigurationScope, InputBoxOptions
} from 'vscode';
import {
    LanguageClientOptions, ServerOptions
} from 'vscode-languageclient/node';
import { SpecificationLanguageClient } from "./SpecificationLanguageClient"
import { VdmDapSupport as dapSupport } from "./VdmDapSupport"
import { ProofObligationGenerationHandler } from './ProofObligationGenerationHandler';
import { CTHandler } from './CTHandler';
import { VdmjCTFilterHandler } from './VdmjCTFilterHandler';
import { VdmjCTInterpreterHandler } from './VdmjCTInterpreterHandler';
import { TranslateHandler } from './TranslateHandler';
import { AddLibraryHandler } from './AddLibraryHandler';
import { AddRunConfigurationHandler } from './AddRunConfiguration';
import { AddExampleHandler } from './ImportExample';
import { JavaCodeGenHandler } from './JavaCodeGenHandler';
import { AddToClassPathHandler } from './AddToClassPath';
import * as encoding from './Encoding';

export function activate(context: ExtensionContext) {
    const extensionLogPath = Path.resolve(context.logUri.fsPath, "vdm-vscode.log");
    const jarPath = Path.resolve(context.extensionPath, "resources", "jars");
    const jarPath_vdmj = Path.resolve(jarPath, "vdmj");
    const jarPath_vdmj_hp = Path.resolve(jarPath, "vdmj_hp");

    let clients: Map<string, SpecificationLanguageClient> = new Map();
    let _sortedWorkspaceFolders: string[] | undefined;
=======
import * as fs from "fs-extra";
import * as path from "path";
import * as net from "net";
import * as child_process from "child_process";
import * as util from "./Util";
import * as languageId from "./LanguageId";
import {
    ExtensionContext,
    TextDocument,
    WorkspaceFolder,
    Uri,
    window,
    workspace,
    commands,
    ConfigurationChangeEvent,
    OutputChannel,
    WorkspaceConfiguration,
} from "vscode";
import { LanguageClientOptions, ServerOptions } from "vscode-languageclient/node";
import { SpecificationLanguageClient } from "./SpecificationLanguageClient";
import { VdmDapSupport as dapSupport } from "./VdmDapSupport";
import { VdmjCTFilterHandler } from "./VdmjCTFilterHandler";
import { VdmjCTInterpreterHandler } from "./VdmjCTInterpreterHandler";
import { AddLibraryHandler } from "./AddLibrary";
import { AddRunConfigurationHandler } from "./AddRunConfiguration";
import { AddExampleHandler } from "./ImportExample";
import { JavaCodeGenHandler } from "./JavaCodeGenHandler";
import { AddToClassPathHandler } from "./AddToClassPath";
import * as encoding from "./Encoding";
import { ProofObligationPanel } from "./slsp/views/ProofObligationPanel";
import { TranslateButton } from "./slsp/views/TranslateButton";
import { GenerateCoverageButton } from "./slsp/views/GenerateCoverageButton";
import { CoverageOverlay } from "./slsp/views/CoverageOverlay";
import { CombinatorialTestingView } from "./slsp/views/combinatorialTesting/CombinatorialTestingView";

let clients: Map<string, SpecificationLanguageClient>;
export function activate(context: ExtensionContext) {
    const jarPath = path.resolve(context.extensionPath, "resources", "jars");
    const jarPath_vdmj = path.resolve(jarPath, "vdmj");
    const jarPath_vdmj_hp = path.resolve(jarPath, "vdmj_hp");
    const languageIds = ["vdmpp", "vdmsl", "vdmrt"];

    clients = new Map();
    let _sortedWorkspaceFolders: string[] | undefined;

    // Make sure that there is a java executable
    const javaPath = util.findJavaExecutable("java");
    if (!javaPath) {
        let m = "Java runtime environment not found!";
        window.showErrorMessage(m);
        console.error(m);
        return;
    }
>>>>>>> 2ac46186

    // Make sure that the VDMJ and LSP jars are present
    if (!util.recursivePathSearch(jarPath_vdmj, /vdmj.*jar/i) || !util.recursivePathSearch(jarPath_vdmj, /lsp.*jar/i)) {
        let m = "Server jars not found!";
        window.showErrorMessage(m);
        console.error(m);
        return;
    }

    // Show VDM VS Code buttons
    commands.executeCommand("setContext", "vdm-submenus-show", true);

    // Initialise SLSP UI items // TODO Find better place for this (perhaps create a UI class that takes care of stuff like this)
    context.subscriptions.push(new ProofObligationPanel(context));
    context.subscriptions.push(new CombinatorialTestingView(context, new VdmjCTFilterHandler(), new VdmjCTInterpreterHandler()));
    context.subscriptions.push(new TranslateButton(languageId.latex));
    context.subscriptions.push(new TranslateButton(languageId.word));
    context.subscriptions.push(new TranslateButton(languageId.graphviz));
    context.subscriptions.push(new TranslateButton(languageId.isabelle));
    const generateCoverageButton: GenerateCoverageButton = new GenerateCoverageButton();
    context.subscriptions.push(generateCoverageButton);
    context.subscriptions.push(new CoverageOverlay(generateCoverageButton.eventEmitter, languageIds));

    // Initialise handlers
<<<<<<< HEAD
    const pogHandler = new ProofObligationGenerationHandler(clients, context);
    const ctHandler = new CTHandler(clients, context, new VdmjCTFilterHandler(), new VdmjCTInterpreterHandler(), true)
    const translateHandlerLatex = new TranslateHandler(clients, context, LanguageId.latex, "vdm-vscode.translateToLatex");
    const translateHandlerWord = new TranslateHandler(clients, context, LanguageId.word, "vdm-vscode.translateToWord");
    const translateHandlerCov = new TranslateHandler(clients, context, LanguageId.coverage, "vdm-vscode.translateCov");
    const translateHandlerGraphviz = new TranslateHandler(clients, context, LanguageId.graphviz, "vdm-vscode.translateGraphviz");
    const translateHandlerIsabelle = new TranslateHandler(clients, context, LanguageId.isabelle, "vdm-vscode.translateIsabelle");

=======
>>>>>>> 2ac46186
    const addLibraryHandler = new AddLibraryHandler(clients, context);
    const addRunConfigurationHandler = new AddRunConfigurationHandler(clients, context);
    const addExampleHandler = new AddExampleHandler(clients, context);
    const javaCodeGenHandler = new JavaCodeGenHandler(clients, context);
    const addToClassPathHandler = new AddToClassPathHandler(context);

    // Initialise debug handler
    dapSupport.initDebugConfig(context);

    // Register commands and event handlers
    context.subscriptions.push(commands.registerCommand("vdm-vscode.openServerLog", openServerLog));
    context.subscriptions.push(commands.registerCommand("vdm-vscode.openServerLogFolder", openServerLogFolder));
    context.subscriptions.push(workspace.onDidOpenTextDocument(didOpenTextDocument));
    workspace.textDocuments.forEach(didOpenTextDocument);
<<<<<<< HEAD
    context.subscriptions.push(workspace.onDidChangeWorkspaceFolders(e => stopClients(e.removed)));
    context.subscriptions.push(workspace.onDidChangeWorkspaceFolders(() => _sortedWorkspaceFolders = undefined));
=======
    context.subscriptions.push(workspace.onDidChangeWorkspaceFolders((e) => stopClients(e.removed)));
    context.subscriptions.push(workspace.onDidChangeWorkspaceFolders(() => (_sortedWorkspaceFolders = undefined)));
>>>>>>> 2ac46186

    // ******************************************************************************
    // ******************** Function definitions below ******************************
    // ******************************************************************************

    function didOpenTextDocument(document: TextDocument): void {
        // We are only interested in vdm text
        if (!languageIds.find((languageId) => languageId == document.languageId)) {
            return;
        }

        // Check that the document encoding matches the encoding setting
        encoding.checkEncoding(document);

        const uri = document.uri;
        let folder = workspace.getWorkspaceFolder(uri);
        // Files outside a folder can't be handled.
        if (!folder) {
            // TODO remove if we get support for single file workspace
            return;
        }
        // If we have nested workspace folders we only start a server on the outer most workspace folder.
        folder = getOuterMostWorkspaceFolder(folder);

        // Start client for the folder
        launchClient(folder, document.languageId);
    }

    async function launchClient(wsFolder: WorkspaceFolder, dialect: string) {
        const clientKey = wsFolder.uri.toString();

        // Abort if client already exists
        if (clients.has(clientKey)) {
            return;
        }

        // Add client to list
        clients.set(clientKey, null);

        // Add settings watch for workspace folder
<<<<<<< HEAD
        context.subscriptions.push(workspace.onDidChangeConfiguration(e => didChangeConfiguration(e, wsFolder)));
=======
        context.subscriptions.push(workspace.onDidChangeConfiguration((e) => didChangeConfiguration(e, wsFolder)));
>>>>>>> 2ac46186

        // Setup client options
        const clientOptions: LanguageClientOptions = {
            // Document selector defines which files from the workspace, that is also open in the client, to monitor.
            documentSelector: [{ scheme: "file", language: dialect, pattern: `${wsFolder.uri.fsPath}/**/*` }],
            diagnosticCollectionName: "vdm-vscode",
            workspaceFolder: wsFolder,
            traceOutputChannel: window.createOutputChannel(`vdm-vscode: ${wsFolder.name}`),
        };

        // Setup server options
        const serverOptions: ServerOptions = () => {
            return new Promise((resolve, reject) => {
                // If using experimental server
                const devConfig: WorkspaceConfiguration = workspace.getConfiguration("vdm-vscode.server.development", wsFolder);
                if (devConfig.experimentalServer) {
                    const lspPort = devConfig.lspPort;
                    window.showInformationMessage(`Connecting to experimental server on LSP port ${lspPort}`);
                    const socket = net.connect(lspPort);
                    resolve({ writer: socket, reader: socket });
                } else {
                    // Create socket connection
                    const server = net.createServer((socket) => {
                        resolve({ writer: socket, reader: socket });
                    });
                    // Select a random port
                    server.listen(0, "localhost", null, () => {
                        let address = server.address();
                        if (address && typeof address != "string") launchServer(wsFolder, dialect, address.port);
                        else reject("Could not get port");
                    });
                }
            });
        };

        // Create the language client with the defined client options and the function to create and setup the server.
        let client = new SpecificationLanguageClient(
            `vdm-vscode`,
            dialect,
            serverOptions,
            clientOptions,
            util.joinUriPath(wsFolder.uri, ".generated")
        );

        // Setup DAP
        client.onReady().then(() => {
<<<<<<< HEAD
            let port = (client?.initializeResult?.capabilities?.experimental?.dapServer?.port);
            if (port)
                dapSupport.addPort(wsFolder, port);
            else
                util.writeToLog(extensionLogPath, "Did not receive a DAP port on start up, debugging is not activated");
        })
=======
            let port = client?.initializeResult?.capabilities?.experimental?.dapServer?.port;
            if (port) dapSupport.addPort(wsFolder, port);
            else console.warn("Did not receive a DAP port on start up, debugging is not activated");
        });
>>>>>>> 2ac46186

        // Start the and launch the client
        console.info(`Launching client for the folder ${wsFolder.name} with language ID ${dialect}`);
        let disposable = client.start();

        // Push the disposable to the context's subscriptions so that the client can be deactivated on extension deactivation
        context.subscriptions.push(disposable);

        // Save client
        clients.set(clientKey, client);
    }

<<<<<<< HEAD
    async function launchServer(wsFolder: WorkspaceFolder, dialect: string, lspPort: number) {
        // Get configurations
        const serverConfig: WorkspaceConfiguration = workspace.getConfiguration('vdm-vscode.server', wsFolder);
        const stdioConfig: WorkspaceConfiguration = serverConfig.get("stdio")
=======
    function launchServer(wsFolder: WorkspaceFolder, dialect: string, lspPort: number) {
        // Get server configurations
        const serverConfig: WorkspaceConfiguration = workspace.getConfiguration("vdm-vscode.server", wsFolder);
        const stdioConfig: WorkspaceConfiguration = serverConfig.get("stdio");
>>>>>>> 2ac46186

        // Setup server arguments
        let args: string[] = [];
        let JVMArguments: string = serverConfig.JVMArguments;
        if (JVMArguments != "") {
            let split = JVMArguments.split(" ").filter((v) => v != "");
            let i = 0;
            while (i < split.length - 1) {
                if (split[i].includes('"')) {
                    split[i] = split[i] + " " + split[i + 1];
                    split.splice(i + 1, 1);
                }
                i++;
            }
            args.push(...split);
        }

        // Activate server log
        const logLevel = serverConfig.get("logLevel", "off");
        if (logLevel != "off") {
            // Ensure logging path exists
<<<<<<< HEAD
            const languageServerLoggingPath = Path.resolve(context.logUri.fsPath, wsFolder.name.toString() + '_lang_server.log');
=======
            const languageServerLoggingPath = path.resolve(context.logUri.fsPath, wsFolder.name.toString() + "_lang_server.log");
>>>>>>> 2ac46186
            util.ensureDirectoryExistence(languageServerLoggingPath);
            args.push(`-Dlsp.log.filename=${languageServerLoggingPath}`);
            args.push(`-Dlsp.log.level=${logLevel}`);
        }

        // Set encoding
        const encodingSetting = workspace.getConfiguration("files", wsFolder).get("encoding", "utf8");
        const javaEncoding = encoding.toJavaName(encodingSetting);
        if (javaEncoding) args.push(`-Dlsp.encoding=${javaEncoding}`);
        else
            console.warn(`Could not recognize encoding (files.encoding: ${encodingSetting}) the -Dlsp.encoding server argument is NOT set`);

<<<<<<< HEAD
        // Construct class path.
		// Start by adding user defined library jars paths
		let classPath = (await AddLibraryHandler.getUserDefinedLibraryJars(wsFolder))?.reduce((cp, path) => cp + Path.delimiter + path, "") ?? "";

        // Add default library jars paths
        if(workspace.getConfiguration("vdm-vscode.server.libraries", wsFolder).includeDefaultLibraries) {
            AddLibraryHandler.getDefaultLibraryJars(context.extensionPath).forEach(path => classPath += Path.delimiter + path);
        }

		// Add user defined paths
		(serverConfig.classPathAdditions as string[]).forEach((path) => {
			const pathToCheck = path.endsWith(Path.sep + "*") ? path.substr(0, path.length - 2) : path;
			if (!Fs.existsSync(pathToCheck)) {
				const msg = "Invalid path in class path additions: " + path;
				window.showWarningMessage(msg);
				util.writeToLog(extensionLogPath, msg);
			} else {
				classPath += Path.delimiter + path;
			}
		});

		// Add vdmj jars folders
		// Note: Added in the end to allow overriding annotations in user defined annotations, such as overriding "@printf" *(see issue #69)
		classPath += Path.delimiter + Path.resolve(serverConfig?.highPrecision === true ? jarPath_vdmj_hp : jarPath_vdmj, "*");
=======
        // Construct class path
        let classPath = "";

        // Add user defined paths to class path
        if (serverConfig.classPathAdditions) {
            serverConfig.classPathAdditions.forEach((p: string) => {
                let pathToCheck = p.endsWith(path.sep + "*") ? p.substring(0, p.length - 2) : p;
                if (!fs.existsSync(pathToCheck)) {
                    let m = "Invalid path in class path additions: " + p;
                    window.showWarningMessage(m);
                    console.warn(m);
                } else {
                    classPath += p + path.delimiter;
                }
            });
        }

        // Add jars folders to class path
        // Note: Added in the end to allow overriding annotations in user defined annotations, such as overriding "@printf" *(see issue #69)
        classPath += path.resolve(serverConfig?.highPrecision === true ? jarPath_vdmj_hp : jarPath_vdmj, "*");
>>>>>>> 2ac46186

        // Construct java launch arguments
        args.push(...["-cp", classPath, "lsp.LSPServerSocket", "-" + dialect, "-lsp", lspPort.toString(), "-dap", "0"]);

        // Start the LSP server
<<<<<<< HEAD
        let javaPath = util.findJavaExecutable('java');
        if (!javaPath) {
            window.showErrorMessage("Java runtime environment not found!")
            util.writeToLog(extensionLogPath, "Java runtime environment not found!");
            clients.delete(wsFolder.uri.toString());
            return;
        }
=======
>>>>>>> 2ac46186
        let server = child_process.spawn(javaPath, args, { cwd: wsFolder.uri.fsPath });

        // Create output channel for server stdout
        let stdoutLogPath = stdioConfig.stdioLogPath;
        if (stdioConfig.activateStdoutLogging) {
            // Log to file
            if (stdoutLogPath != "") {
<<<<<<< HEAD
                util.ensureDirectoryExistence(stdoutLogPath + Path.sep + wsFolder.name.toString())
                server.stdout.addListener("data", chunk => util.writeToLog(stdoutLogPath + Path.sep + wsFolder.name.toString() + "_stdout.log", chunk));
                server.stderr.addListener("data", chunk => util.writeToLog(stdoutLogPath + Path.sep + wsFolder.name.toString() + "_stderr.log", chunk));
=======
                util.ensureDirectoryExistence(stdoutLogPath + path.sep + wsFolder.name.toString());
                server.stdout.addListener("data", (chunk) =>
                    util.writeToLog(stdoutLogPath + path.sep + wsFolder.name.toString() + "_stdout.log", chunk)
                );
                server.stderr.addListener("data", (chunk) =>
                    util.writeToLog(stdoutLogPath + path.sep + wsFolder.name.toString() + "_stderr.log", chunk)
                );
>>>>>>> 2ac46186
            }
            // Log to terminal
            else {
                let outputChannel: OutputChannel = window.createOutputChannel("VDM: " + wsFolder.name.toString());
                server.stdout.addListener("data", (chunk) => {
                    outputChannel.show(true);
                    outputChannel.appendLine(chunk);
                });
                server.stderr.addListener("data", (chunk) => {
                    outputChannel.show(true);
                    outputChannel.appendLine(chunk);
                });
            }
        } else {
            //Discard stdout messages
            server.stdout.addListener("data", (chunk) => {});
            server.stderr.addListener("data", (chunk) => {});
        }
    }

    function openServerLog() {
        const logFolder: Uri = context.logUri;

<<<<<<< HEAD
        if (!Fs.existsSync(logFolder.fsPath))
            return window.showErrorMessage("No logs found");

        const logsInFolder: string[] = Fs.readdirSync(logFolder.fsPath).filter(x => x.endsWith(".log"));
=======
        if (!fs.existsSync(logFolder.fsPath)) return window.showErrorMessage("No logs found");

        const logsInFolder: string[] = fs.readdirSync(logFolder.fsPath).filter((x) => x.endsWith(".log"));
>>>>>>> 2ac46186

        if (!logsInFolder || logsInFolder.length == 0) return window.showErrorMessage("No logs found");

        if (logsInFolder.length == 1) {
            let uri = Uri.joinPath(logFolder, logsInFolder[0]);
            window.showTextDocument(uri);
        } else {
            window.showQuickPick(logsInFolder, { title: "select log to open", canPickMany: false }).then((log) => {
                if (log) {
                    let uri = Uri.joinPath(logFolder, log);
                    window.showTextDocument(uri);
                }
            });
        }
    }

    function openServerLogFolder() {
        Fs.ensureDirSync(context.logUri.fsPath);
        commands.executeCommand("revealFileInOS", context.logUri);
    }

    function stopClients(wsFolders: readonly WorkspaceFolder[]) {
        for (const folder of wsFolders) {
            const client = clients.get(folder.uri.toString());
            if (client) {
                clients.delete(folder.uri.toString());
                client.stop();
            }
        }
    }

    function didChangeConfiguration(event: ConfigurationChangeEvent, wsFolder: WorkspaceFolder) {
        // Restart the extension if changes has been made to the server settings
        if (event.affectsConfiguration("vdm-vscode.server", wsFolder) || event.affectsConfiguration("files.encoding")) {
            // Ask the user to restart the extension if setting requires a restart
<<<<<<< HEAD
            window.showInformationMessage("Configurations changed. Please reload VS Code to enable it.", "Reload Now").then(res => {
                if (res == "Reload Now")
                    commands.executeCommand("workbench.action.reloadWindow");
            })
=======
            window.showInformationMessage("Configurations changed. Please reload VS Code to enable it.", "Reload Now").then((res) => {
                if (res == "Reload Now") commands.executeCommand("workbench.action.reloadWindow");
            });
>>>>>>> 2ac46186
        }
    }

    function sortedWorkspaceFolders(): string[] {
        if (_sortedWorkspaceFolders === void 0) {
<<<<<<< HEAD
            _sortedWorkspaceFolders = workspace.workspaceFolders ? workspace.workspaceFolders.map(folder => {
                let result = folder.uri.toString();
                if (result.charAt(result.length - 1) !== '/') {
                    result = result + '/';
                }
                return result;
            }).sort(
                (a, b) => {
                    return a.length - b.length;
                }
            ) : [];
=======
            _sortedWorkspaceFolders = workspace.workspaceFolders
                ? workspace.workspaceFolders
                      .map((folder) => {
                          let result = folder.uri.toString();
                          if (result.charAt(result.length - 1) !== "/") {
                              result = result + "/";
                          }
                          return result;
                      })
                      .sort((a, b) => {
                          return a.length - b.length;
                      })
                : [];
>>>>>>> 2ac46186
        }
        return _sortedWorkspaceFolders;
    }

    function getOuterMostWorkspaceFolder(folder: WorkspaceFolder): WorkspaceFolder {
        const sorted = sortedWorkspaceFolders();
        for (const element of sorted) {
            let uri = folder.uri.toString();
<<<<<<< HEAD
            if (uri.charAt(uri.length - 1) !== '/') {
                uri = uri + '/';
=======
            if (uri.charAt(uri.length - 1) !== "/") {
                uri = uri + "/";
>>>>>>> 2ac46186
            }
            if (uri.startsWith(element)) {
                return workspace.getWorkspaceFolder(Uri.parse(element))!;
            }
        }
        return folder;
    }
}

export function deactivate(): Thenable<void> | undefined {
    let promises: Thenable<void>[] = [];

    // Hide VDM VS Code buttons
<<<<<<< HEAD
    promises.push(commands.executeCommand('setContext', 'vdm-submenus-show', false));
=======
    promises.push(commands.executeCommand("setContext", "vdm-submenus-show", false));

    // Stop clients
    if (clients) {
        clients.forEach((client) => {
            promises.push(client.stop());
        });
    }
>>>>>>> 2ac46186

    return Promise.all(promises).then(() => undefined);
}<|MERGE_RESOLUTION|>--- conflicted
+++ resolved
@@ -1,41 +1,5 @@
 // SPDX-License-Identifier: GPL-3.0-or-later
 
-<<<<<<< HEAD
-import * as Fs from 'fs-extra';
-import * as Path from 'path'
-import * as net from 'net';
-import * as child_process from 'child_process';
-import * as LanguageId from './LanguageId'
-import * as util from "./Util"
-import {
-    ExtensionContext, TextDocument, WorkspaceFolder, Uri, window, workspace, commands, ConfigurationChangeEvent, OutputChannel, WorkspaceConfiguration, ConfigurationScope, InputBoxOptions
-} from 'vscode';
-import {
-    LanguageClientOptions, ServerOptions
-} from 'vscode-languageclient/node';
-import { SpecificationLanguageClient } from "./SpecificationLanguageClient"
-import { VdmDapSupport as dapSupport } from "./VdmDapSupport"
-import { ProofObligationGenerationHandler } from './ProofObligationGenerationHandler';
-import { CTHandler } from './CTHandler';
-import { VdmjCTFilterHandler } from './VdmjCTFilterHandler';
-import { VdmjCTInterpreterHandler } from './VdmjCTInterpreterHandler';
-import { TranslateHandler } from './TranslateHandler';
-import { AddLibraryHandler } from './AddLibraryHandler';
-import { AddRunConfigurationHandler } from './AddRunConfiguration';
-import { AddExampleHandler } from './ImportExample';
-import { JavaCodeGenHandler } from './JavaCodeGenHandler';
-import { AddToClassPathHandler } from './AddToClassPath';
-import * as encoding from './Encoding';
-
-export function activate(context: ExtensionContext) {
-    const extensionLogPath = Path.resolve(context.logUri.fsPath, "vdm-vscode.log");
-    const jarPath = Path.resolve(context.extensionPath, "resources", "jars");
-    const jarPath_vdmj = Path.resolve(jarPath, "vdmj");
-    const jarPath_vdmj_hp = Path.resolve(jarPath, "vdmj_hp");
-
-    let clients: Map<string, SpecificationLanguageClient> = new Map();
-    let _sortedWorkspaceFolders: string[] | undefined;
-=======
 import * as fs from "fs-extra";
 import * as path from "path";
 import * as net from "net";
@@ -59,7 +23,7 @@
 import { VdmDapSupport as dapSupport } from "./VdmDapSupport";
 import { VdmjCTFilterHandler } from "./VdmjCTFilterHandler";
 import { VdmjCTInterpreterHandler } from "./VdmjCTInterpreterHandler";
-import { AddLibraryHandler } from "./AddLibrary";
+import { AddLibraryHandler } from "./AddLibraryHandler";
 import { AddRunConfigurationHandler } from "./AddRunConfiguration";
 import { AddExampleHandler } from "./ImportExample";
 import { JavaCodeGenHandler } from "./JavaCodeGenHandler";
@@ -89,7 +53,6 @@
         console.error(m);
         return;
     }
->>>>>>> 2ac46186
 
     // Make sure that the VDMJ and LSP jars are present
     if (!util.recursivePathSearch(jarPath_vdmj, /vdmj.*jar/i) || !util.recursivePathSearch(jarPath_vdmj, /lsp.*jar/i)) {
@@ -114,17 +77,6 @@
     context.subscriptions.push(new CoverageOverlay(generateCoverageButton.eventEmitter, languageIds));
 
     // Initialise handlers
-<<<<<<< HEAD
-    const pogHandler = new ProofObligationGenerationHandler(clients, context);
-    const ctHandler = new CTHandler(clients, context, new VdmjCTFilterHandler(), new VdmjCTInterpreterHandler(), true)
-    const translateHandlerLatex = new TranslateHandler(clients, context, LanguageId.latex, "vdm-vscode.translateToLatex");
-    const translateHandlerWord = new TranslateHandler(clients, context, LanguageId.word, "vdm-vscode.translateToWord");
-    const translateHandlerCov = new TranslateHandler(clients, context, LanguageId.coverage, "vdm-vscode.translateCov");
-    const translateHandlerGraphviz = new TranslateHandler(clients, context, LanguageId.graphviz, "vdm-vscode.translateGraphviz");
-    const translateHandlerIsabelle = new TranslateHandler(clients, context, LanguageId.isabelle, "vdm-vscode.translateIsabelle");
-
-=======
->>>>>>> 2ac46186
     const addLibraryHandler = new AddLibraryHandler(clients, context);
     const addRunConfigurationHandler = new AddRunConfigurationHandler(clients, context);
     const addExampleHandler = new AddExampleHandler(clients, context);
@@ -139,13 +91,8 @@
     context.subscriptions.push(commands.registerCommand("vdm-vscode.openServerLogFolder", openServerLogFolder));
     context.subscriptions.push(workspace.onDidOpenTextDocument(didOpenTextDocument));
     workspace.textDocuments.forEach(didOpenTextDocument);
-<<<<<<< HEAD
-    context.subscriptions.push(workspace.onDidChangeWorkspaceFolders(e => stopClients(e.removed)));
-    context.subscriptions.push(workspace.onDidChangeWorkspaceFolders(() => _sortedWorkspaceFolders = undefined));
-=======
     context.subscriptions.push(workspace.onDidChangeWorkspaceFolders((e) => stopClients(e.removed)));
     context.subscriptions.push(workspace.onDidChangeWorkspaceFolders(() => (_sortedWorkspaceFolders = undefined)));
->>>>>>> 2ac46186
 
     // ******************************************************************************
     // ******************** Function definitions below ******************************
@@ -186,11 +133,7 @@
         clients.set(clientKey, null);
 
         // Add settings watch for workspace folder
-<<<<<<< HEAD
-        context.subscriptions.push(workspace.onDidChangeConfiguration(e => didChangeConfiguration(e, wsFolder)));
-=======
         context.subscriptions.push(workspace.onDidChangeConfiguration((e) => didChangeConfiguration(e, wsFolder)));
->>>>>>> 2ac46186
 
         // Setup client options
         const clientOptions: LanguageClientOptions = {
@@ -237,19 +180,10 @@
 
         // Setup DAP
         client.onReady().then(() => {
-<<<<<<< HEAD
-            let port = (client?.initializeResult?.capabilities?.experimental?.dapServer?.port);
-            if (port)
-                dapSupport.addPort(wsFolder, port);
-            else
-                util.writeToLog(extensionLogPath, "Did not receive a DAP port on start up, debugging is not activated");
-        })
-=======
             let port = client?.initializeResult?.capabilities?.experimental?.dapServer?.port;
             if (port) dapSupport.addPort(wsFolder, port);
             else console.warn("Did not receive a DAP port on start up, debugging is not activated");
         });
->>>>>>> 2ac46186
 
         // Start the and launch the client
         console.info(`Launching client for the folder ${wsFolder.name} with language ID ${dialect}`);
@@ -262,17 +196,10 @@
         clients.set(clientKey, client);
     }
 
-<<<<<<< HEAD
     async function launchServer(wsFolder: WorkspaceFolder, dialect: string, lspPort: number) {
-        // Get configurations
-        const serverConfig: WorkspaceConfiguration = workspace.getConfiguration('vdm-vscode.server', wsFolder);
-        const stdioConfig: WorkspaceConfiguration = serverConfig.get("stdio")
-=======
-    function launchServer(wsFolder: WorkspaceFolder, dialect: string, lspPort: number) {
         // Get server configurations
         const serverConfig: WorkspaceConfiguration = workspace.getConfiguration("vdm-vscode.server", wsFolder);
         const stdioConfig: WorkspaceConfiguration = serverConfig.get("stdio");
->>>>>>> 2ac46186
 
         // Setup server arguments
         let args: string[] = [];
@@ -294,11 +221,7 @@
         const logLevel = serverConfig.get("logLevel", "off");
         if (logLevel != "off") {
             // Ensure logging path exists
-<<<<<<< HEAD
-            const languageServerLoggingPath = Path.resolve(context.logUri.fsPath, wsFolder.name.toString() + '_lang_server.log');
-=======
             const languageServerLoggingPath = path.resolve(context.logUri.fsPath, wsFolder.name.toString() + "_lang_server.log");
->>>>>>> 2ac46186
             util.ensureDirectoryExistence(languageServerLoggingPath);
             args.push(`-Dlsp.log.filename=${languageServerLoggingPath}`);
             args.push(`-Dlsp.log.level=${logLevel}`);
@@ -311,68 +234,36 @@
         else
             console.warn(`Could not recognize encoding (files.encoding: ${encodingSetting}) the -Dlsp.encoding server argument is NOT set`);
 
-<<<<<<< HEAD
         // Construct class path.
-		// Start by adding user defined library jars paths
-		let classPath = (await AddLibraryHandler.getUserDefinedLibraryJars(wsFolder))?.reduce((cp, path) => cp + Path.delimiter + path, "") ?? "";
+        // Start by adding user defined library jars paths
+        let classPath =
+            (await AddLibraryHandler.getUserDefinedLibraryJars(wsFolder))?.reduce((cp, cp2) => cp + path.delimiter + cp2, "") ?? "";
 
         // Add default library jars paths
-        if(workspace.getConfiguration("vdm-vscode.server.libraries", wsFolder).includeDefaultLibraries) {
-            AddLibraryHandler.getDefaultLibraryJars(context.extensionPath).forEach(path => classPath += Path.delimiter + path);
-        }
-
-		// Add user defined paths
-		(serverConfig.classPathAdditions as string[]).forEach((path) => {
-			const pathToCheck = path.endsWith(Path.sep + "*") ? path.substr(0, path.length - 2) : path;
-			if (!Fs.existsSync(pathToCheck)) {
-				const msg = "Invalid path in class path additions: " + path;
-				window.showWarningMessage(msg);
-				util.writeToLog(extensionLogPath, msg);
-			} else {
-				classPath += Path.delimiter + path;
-			}
-		});
-
-		// Add vdmj jars folders
-		// Note: Added in the end to allow overriding annotations in user defined annotations, such as overriding "@printf" *(see issue #69)
-		classPath += Path.delimiter + Path.resolve(serverConfig?.highPrecision === true ? jarPath_vdmj_hp : jarPath_vdmj, "*");
-=======
-        // Construct class path
-        let classPath = "";
-
-        // Add user defined paths to class path
-        if (serverConfig.classPathAdditions) {
-            serverConfig.classPathAdditions.forEach((p: string) => {
-                let pathToCheck = p.endsWith(path.sep + "*") ? p.substring(0, p.length - 2) : p;
-                if (!fs.existsSync(pathToCheck)) {
-                    let m = "Invalid path in class path additions: " + p;
-                    window.showWarningMessage(m);
-                    console.warn(m);
-                } else {
-                    classPath += p + path.delimiter;
-                }
-            });
-        }
-
-        // Add jars folders to class path
+        if (workspace.getConfiguration("vdm-vscode.server.libraries", wsFolder).includeDefaultLibraries) {
+            AddLibraryHandler.getIncludedLibraryJars(context.extensionPath, wsFolder).forEach((cp) => (classPath += path.delimiter + cp));
+        }
+
+        // Add user defined paths
+        (serverConfig.classPathAdditions as string[]).forEach((cp) => {
+            const pathToCheck = cp.endsWith(path.sep + "*") ? cp.substr(0, cp.length - 2) : cp;
+            if (!fs.existsSync(pathToCheck)) {
+                const msg = "Invalid path in class path additions: " + cp;
+                window.showWarningMessage(msg);
+                util.writeToLog(extensionLogPath, msg);
+            } else {
+                classPath += path.delimiter + cp;
+            }
+        });
+
+        // Add vdmj jars folders
         // Note: Added in the end to allow overriding annotations in user defined annotations, such as overriding "@printf" *(see issue #69)
-        classPath += path.resolve(serverConfig?.highPrecision === true ? jarPath_vdmj_hp : jarPath_vdmj, "*");
->>>>>>> 2ac46186
+        classPath += path.delimiter + path.resolve(serverConfig?.highPrecision === true ? jarPath_vdmj_hp : jarPath_vdmj, "*");
 
         // Construct java launch arguments
         args.push(...["-cp", classPath, "lsp.LSPServerSocket", "-" + dialect, "-lsp", lspPort.toString(), "-dap", "0"]);
 
         // Start the LSP server
-<<<<<<< HEAD
-        let javaPath = util.findJavaExecutable('java');
-        if (!javaPath) {
-            window.showErrorMessage("Java runtime environment not found!")
-            util.writeToLog(extensionLogPath, "Java runtime environment not found!");
-            clients.delete(wsFolder.uri.toString());
-            return;
-        }
-=======
->>>>>>> 2ac46186
         let server = child_process.spawn(javaPath, args, { cwd: wsFolder.uri.fsPath });
 
         // Create output channel for server stdout
@@ -380,11 +271,6 @@
         if (stdioConfig.activateStdoutLogging) {
             // Log to file
             if (stdoutLogPath != "") {
-<<<<<<< HEAD
-                util.ensureDirectoryExistence(stdoutLogPath + Path.sep + wsFolder.name.toString())
-                server.stdout.addListener("data", chunk => util.writeToLog(stdoutLogPath + Path.sep + wsFolder.name.toString() + "_stdout.log", chunk));
-                server.stderr.addListener("data", chunk => util.writeToLog(stdoutLogPath + Path.sep + wsFolder.name.toString() + "_stderr.log", chunk));
-=======
                 util.ensureDirectoryExistence(stdoutLogPath + path.sep + wsFolder.name.toString());
                 server.stdout.addListener("data", (chunk) =>
                     util.writeToLog(stdoutLogPath + path.sep + wsFolder.name.toString() + "_stdout.log", chunk)
@@ -392,7 +278,6 @@
                 server.stderr.addListener("data", (chunk) =>
                     util.writeToLog(stdoutLogPath + path.sep + wsFolder.name.toString() + "_stderr.log", chunk)
                 );
->>>>>>> 2ac46186
             }
             // Log to terminal
             else {
@@ -416,16 +301,9 @@
     function openServerLog() {
         const logFolder: Uri = context.logUri;
 
-<<<<<<< HEAD
-        if (!Fs.existsSync(logFolder.fsPath))
-            return window.showErrorMessage("No logs found");
-
-        const logsInFolder: string[] = Fs.readdirSync(logFolder.fsPath).filter(x => x.endsWith(".log"));
-=======
         if (!fs.existsSync(logFolder.fsPath)) return window.showErrorMessage("No logs found");
 
         const logsInFolder: string[] = fs.readdirSync(logFolder.fsPath).filter((x) => x.endsWith(".log"));
->>>>>>> 2ac46186
 
         if (!logsInFolder || logsInFolder.length == 0) return window.showErrorMessage("No logs found");
 
@@ -443,7 +321,7 @@
     }
 
     function openServerLogFolder() {
-        Fs.ensureDirSync(context.logUri.fsPath);
+        fs.ensureDirSync(context.logUri.fsPath);
         commands.executeCommand("revealFileInOS", context.logUri);
     }
 
@@ -461,34 +339,14 @@
         // Restart the extension if changes has been made to the server settings
         if (event.affectsConfiguration("vdm-vscode.server", wsFolder) || event.affectsConfiguration("files.encoding")) {
             // Ask the user to restart the extension if setting requires a restart
-<<<<<<< HEAD
-            window.showInformationMessage("Configurations changed. Please reload VS Code to enable it.", "Reload Now").then(res => {
-                if (res == "Reload Now")
-                    commands.executeCommand("workbench.action.reloadWindow");
-            })
-=======
             window.showInformationMessage("Configurations changed. Please reload VS Code to enable it.", "Reload Now").then((res) => {
                 if (res == "Reload Now") commands.executeCommand("workbench.action.reloadWindow");
             });
->>>>>>> 2ac46186
         }
     }
 
     function sortedWorkspaceFolders(): string[] {
         if (_sortedWorkspaceFolders === void 0) {
-<<<<<<< HEAD
-            _sortedWorkspaceFolders = workspace.workspaceFolders ? workspace.workspaceFolders.map(folder => {
-                let result = folder.uri.toString();
-                if (result.charAt(result.length - 1) !== '/') {
-                    result = result + '/';
-                }
-                return result;
-            }).sort(
-                (a, b) => {
-                    return a.length - b.length;
-                }
-            ) : [];
-=======
             _sortedWorkspaceFolders = workspace.workspaceFolders
                 ? workspace.workspaceFolders
                       .map((folder) => {
@@ -502,7 +360,6 @@
                           return a.length - b.length;
                       })
                 : [];
->>>>>>> 2ac46186
         }
         return _sortedWorkspaceFolders;
     }
@@ -511,13 +368,8 @@
         const sorted = sortedWorkspaceFolders();
         for (const element of sorted) {
             let uri = folder.uri.toString();
-<<<<<<< HEAD
-            if (uri.charAt(uri.length - 1) !== '/') {
-                uri = uri + '/';
-=======
             if (uri.charAt(uri.length - 1) !== "/") {
                 uri = uri + "/";
->>>>>>> 2ac46186
             }
             if (uri.startsWith(element)) {
                 return workspace.getWorkspaceFolder(Uri.parse(element))!;
@@ -531,9 +383,6 @@
     let promises: Thenable<void>[] = [];
 
     // Hide VDM VS Code buttons
-<<<<<<< HEAD
-    promises.push(commands.executeCommand('setContext', 'vdm-submenus-show', false));
-=======
     promises.push(commands.executeCommand("setContext", "vdm-submenus-show", false));
 
     // Stop clients
@@ -542,7 +391,6 @@
             promises.push(client.stop());
         });
     }
->>>>>>> 2ac46186
 
     return Promise.all(promises).then(() => undefined);
 }