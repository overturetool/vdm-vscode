import { ExtensionContext, Uri, workspace } from "vscode";
import { LanguageClient, LanguageClientOptions, ServerOptions } from "vscode-languageclient";
import { CombinantorialTestingFeature } from "./CombinatorialTestingFeature";
import { ProofObligationGenerationFeature } from "./ProofObligationGenerationFeature";
import { TranslateFeature } from "./TranslateFeature";

export class SpecificationLanguageClient extends LanguageClient {
    private _context: ExtensionContext;
    public readonly latexLanguageId = "latex"; // See the LSP specification for alternative language ids
    public readonly wordLanguageId = "word"; // See the LSP specification for alternative language ids

    constructor(id: string, name: string, serverOptions: ServerOptions, clientOptions: LanguageClientOptions, context: ExtensionContext, public clients: Map<string, SpecificationLanguageClient>, public readonly dataStoragePath:Uri, forceDebug?: boolean) {
        super(id, name, serverOptions, clientOptions, forceDebug);
        this._context = context
        this.registerFeatures([ //TODO Fix for multi-server
<<<<<<< HEAD
            //new ProofObligationGenerationFeature(this,this._context), 
            new CombinantorialTestingFeature()
            //new TranslateFeature(this, this._context, this.latexLanguageId, "extension.translateLatex"),
            //new TranslateFeature(this, this._context, this.wordLanguageId, "extension.translateWord")
=======
            new ProofObligationGenerationFeature(this, this._context), 
            // new CombinantorialTestingFeature(this, this._context, new VdmjCTFilterHandler(), new VdmjCTInterpreterHandler()),
            // new TranslateFeature(this, this._context, this.latexLanguageId, "extension.translateLatex"),
            // new TranslateFeature(this, this._context, this.wordLanguageId, "extension.translateWord")

>>>>>>> f2a37042
        ]);
    }
}<|MERGE_RESOLUTION|>--- conflicted
+++ resolved
@@ -9,22 +9,15 @@
     public readonly latexLanguageId = "latex"; // See the LSP specification for alternative language ids
     public readonly wordLanguageId = "word"; // See the LSP specification for alternative language ids
 
-    constructor(id: string, name: string, serverOptions: ServerOptions, clientOptions: LanguageClientOptions, context: ExtensionContext, public clients: Map<string, SpecificationLanguageClient>, public readonly dataStoragePath:Uri, forceDebug?: boolean) {
+    constructor(id: string, name: string, serverOptions: ServerOptions, clientOptions: LanguageClientOptions, context: ExtensionContext, public readonly dataStoragePath:Uri, forceDebug?: boolean) {
         super(id, name, serverOptions, clientOptions, forceDebug);
         this._context = context
         this.registerFeatures([ //TODO Fix for multi-server
-<<<<<<< HEAD
-            //new ProofObligationGenerationFeature(this,this._context), 
-            new CombinantorialTestingFeature()
-            //new TranslateFeature(this, this._context, this.latexLanguageId, "extension.translateLatex"),
-            //new TranslateFeature(this, this._context, this.wordLanguageId, "extension.translateWord")
-=======
             new ProofObligationGenerationFeature(this, this._context), 
-            // new CombinantorialTestingFeature(this, this._context, new VdmjCTFilterHandler(), new VdmjCTInterpreterHandler()),
+            new CombinantorialTestingFeature(),
             // new TranslateFeature(this, this._context, this.latexLanguageId, "extension.translateLatex"),
             // new TranslateFeature(this, this._context, this.wordLanguageId, "extension.translateWord")
 
->>>>>>> f2a37042
         ]);
     }
 }