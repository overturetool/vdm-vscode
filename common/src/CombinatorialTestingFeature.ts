--- conflicted
+++ resolved
@@ -33,14 +33,11 @@
     initialize(capabilities: ServerCapabilities<ExperimentalCapabilities>): void {
         // If server supports CT
         // if (capabilities?.experimental?.combinatorialTestingProvider) { // TODO insert when available
-<<<<<<< HEAD
             // Register data provider for CT View
             window.registerTreeDataProvider('combinatorialTests', this._ctDataprovider);
 
 
             this.registerCommand('extension.setCTFilter', () => this._filterHandler.setCTFilter())
-=======
->>>>>>> 8068fbab
 
             // TODO Remove
             this.registerCommand('extension.saveCT', () => {
@@ -68,35 +65,23 @@
             // TODO Remove
             let filepath = Uri.joinPath( vscode.workspace?.workspaceFolders[0].uri, ".generated", "Combinatorial_Testing", "classA"+".json").fsPath;
             this.registerCommand('extension.loadCT', () => this.loadCT(filepath));
-<<<<<<< HEAD
-        
+        
+        	if(this._filterHandler)
+            {
+                this.registerCommand('extension.setCTFilter', () => this._filterHandler.setCTFilter());
+                this.registerCommand("extension.filteredCTexecution", () => {this.requestExecute("test", true)}); //TODO how do we pass the correct trace name here?
+            }
 
             this.registerCommand("extension.generateCTOutline",     () => this.requestTraces());
             this.registerCommand("extension.generateCTsForTrace",   () => this.requestGenerate());
             this.registerCommand("extension.executeCTsForTrace",    () => this.requestExecute("DEFAULT`Test2")); //TODO how do we pass the correct trace name here?
 
+            this.registerCommand("extension.sendToInterpreter",     () => this.sendToInterpreter("test")); //TODO how do we pass the correct test here?
             this.registerCommand("extension.filterPassedCTs",       () => this._ctDataprovider.filterPassedTests());
             this.registerCommand("extension.filterInconclusiveCTs", () => this._ctDataprovider.filterInconclusiveTests());
 
 
         // TODO Further command registration needed here: extension.SendToInterpreter, extension.fullEvaluation, extension.filteredEvaluation
-
-=======
-
-            if(this._filterHandler)
-            {
-                this.registerCommand('extension.setCTFilter', () => this._filterHandler.setCTFilter());
-                this.registerCommand("extension.filteredCTexecution", () => {this.requestExecute("test", true)}); //TODO how do we pass the correct trace name here?
-            }
-
-            this.registerCommand("extension.generateCTOutline", () => {this.requestTraces()});
-            this.registerCommand("extension.generateCTsForTrace", () => {this.requestGenerate("test")}); //TODO how do we pass the correct trace name here?
-            this.registerCommand("extension.fullCTexecution", () => {this.requestExecute("test", false)}); //TODO how do we pass the correct trace name here?
-            this.registerCommand("extension.sendToInterpreter", () => {this.sendToInterpreter("test")}); //TODO how do we pass the correct test here?
-            this.registerCommand("extension.filterPassedCTs", () => this._ctDataprovider.filterPassedTests());
-            this.registerCommand("extension.filterInconclusiveCTs", () => this._ctDataprovider.filterInconclusiveTests());
-            
->>>>>>> 8068fbab
         // } // TODO insert when available
     }
 
