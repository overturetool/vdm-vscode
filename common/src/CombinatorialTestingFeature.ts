--- conflicted
+++ resolved
@@ -5,12 +5,8 @@
 import { commands, Disposable, ExtensionContext, Uri, window, workspace } from "vscode";
 import { ClientCapabilities, Location, Position, Range, ServerCapabilities, StaticFeature} from "vscode-languageclient";
 import { CTDataProvider } from "./CTTreeDataProvider";
-import { CombinatorialTestPanel } from "./CombinatorialTestPanel";
-<<<<<<< HEAD
-import { ExperimentalCapabilities, TestCase, VerdictKind, Trace, CTSymbol, CTFilterOption, CTResultPair, NumberRange } from "./protocol.lspx";
-=======
+
 import { ExperimentalCapabilities, CTTestCase, VerdictKind, CTTrace, CTSymbol, CTFilterOption, CTResultPair, CTTracesParameters, CTTracesRequest, CTGenerateParameters, CTGenerateRequest, CTExecuteParameters, CTExecuteRequest, NumberRange} from "./protocol.lspx";
->>>>>>> 6b3bea75
 import { SpecificationLanguageClient } from "./SpecificationLanguageClient";
 import { VdmjCTFilterHandler } from "./VdmjCTFilterHandler";
 
@@ -75,7 +71,7 @@
     } 
 
 
-    private updateTestVerdictsInView(tests: TestCase[], trace: Trace)
+    private updateTestVerdictsInView(tests: CTTestCase[], trace: CTTrace)
     {
         this._ctDataprovider.updateTestVerdicts(tests, trace);
     }
