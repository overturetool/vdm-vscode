--- conflicted
+++ resolved
@@ -268,19 +268,7 @@
     }
 
     async ctExecute(e: CTElement): Promise<void> {
-<<<<<<< HEAD
         this.execute(e, false);
-=======
-        if (e.type == CTtreeItemType.TestGroup){
-
-        }
-        else if (e.type == CTtreeItemType.Trace){
-
-        }
-        else {
-            throw new Error("CT Execute called on invalid element")
-        }
->>>>>>> a71783ec
     }
 
     async ctGenerate(e: CTElement): Promise<void> {
@@ -303,14 +291,7 @@
     }
 
     onDidExpandElement(e : CTElement){
-<<<<<<< HEAD
         if (e.type == treeItemType.Trace){
-=======
-        if (e.type == CTtreeItemType.CTSymbol){
-            // TODO Load traces from file if possible
-        }
-        else if (e.type == CTtreeItemType.Trace){
->>>>>>> a71783ec
             // TODO Load tests from file and 
 
             if (e.getChildren().length < 1){
