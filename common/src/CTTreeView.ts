--- conflicted
+++ resolved
@@ -443,18 +443,14 @@
                         this._currentlyExecutingTrace = [].concat(...this._combinatorialTests.map(symbol => symbol.traces)).find(trace => trace.name == viewElement.label);
 
                         // Create range
-                        let lastTestGroup = traceViewElement.getChildren()[traceViewElement.getChildren().length-1];
+                        let lastTestGroup = viewElement.getChildren()[viewElement.getChildren().length-1];
                         let strRange : string[] = lastTestGroup?.description.toString().split('-');
                         let range : NumberRange;
                         if (strRange != undefined)
                             range = {end: Number(strRange[1])};
 
                         // Request execute
-<<<<<<< HEAD
-                        await this._ctFeature.requestExecute(traceViewElement.label, filter, range, progress)
-=======
-                        await this._ctFeature.requestExecute(viewElement.label, filter, undefined, progress)
->>>>>>> b8569776
+                        await this._ctFeature.requestExecute(viewElement.label, filter, range, progress)
                     }
                     else if (viewElement.type == TreeItemType.TestGroup){
                         this._isExecutingTestGroup = true;
@@ -469,11 +465,7 @@
                         };
             
                         // Request execute with range
-<<<<<<< HEAD
-                        await this._ctFeature.requestExecute(traceViewElement.getParent().label, false, range)
-=======
-                        await this._ctFeature.requestExecute(viewElement.getParent().label, filter, range)
->>>>>>> b8569776
+                        await this._ctFeature.requestExecute(viewElement.getParent().label, false, range)
                     }
                     // Resole the request
                     resolve();
