--- conflicted
+++ resolved
@@ -11,18 +11,9 @@
 import * as child_process from 'child_process';
 import * as portfinder from 'portfinder';
 import * as vscode from 'vscode'
-<<<<<<< HEAD
-
-import {
-    workspace,
-    ExtensionContext
-} from 'vscode';
-
-=======
 import { 
 	workspace, 
 	ExtensionContext} from 'vscode';
->>>>>>> 8c77d61d
 import {
     LanguageClientOptions,
     ServerOptions,
@@ -35,7 +26,6 @@
 let client : SpecificationLanguageClient;
 
 export async function activate(context: ExtensionContext) {
-<<<<<<< HEAD
     let clientLogFile = path.resolve(context.extensionPath, dialect.vdmDialect + '_lang_client.log');
     let serverLogFile = path.resolve(context.extensionPath, dialect.vdmDialect + '_lang_server.log');
     let serverMainClass = 'lsp.LSPServerStdio'
@@ -125,100 +115,6 @@
     context.subscriptions.push(disposable);
 }
 
-function writeToLog(path: string, msg: string) {
-    let logStream = fs.createWriteStream(path, { flags: 'w' });
-    logStream.write(msg);
-    logStream.close();
-=======
-	let clientLogFile = path.resolve(context.extensionPath, dialect.vdmDialect+'_lang_client.log');
-	let serverLogFile = path.resolve(context.extensionPath, dialect.vdmDialect+'_lang_server.log');
-	let serverMainClass = 'lsp.LSPServerStdio'
-	let vdmjPath = path.resolve(context.extensionPath,'resources', VDMJNAME);
-	let lspServerPath = path.resolve(context.extensionPath,'resources', SERVERNAME);
-
-	function createServer(): Promise<StreamInfo> {
-		return new Promise(async (resolve, reject) => {
-			portfinder.getPortPromise()
-				.then((dapPort) => {
-					let args = [
-						'-Dlog.filename='+serverLogFile, 
-						'-cp', vdmjPath+path.delimiter+lspServerPath,
-						serverMainClass, 
-						'-'+dialect.vdmDialect,
-						'-dap', dapPort.toString()
-					]
-					
-					// Start the LSP server
-					let javaPath = findJavaExecutable('java');
-					if (!javaPath){
-						vscode.window.showErrorMessage("Java runtime environment not found!")
-						writeToLog(clientLogFile, "Java runtime environment not found!");
-						return reject("Java runtime environment not found!");
-					}
-					let server = child_process.spawn(javaPath, args);
-	
-					resolve({
-						reader: server.stdout,
-						writer: server.stdin
-					});
-
-					dapSupport.initDebugConfig(context, dapPort)
-				})
-				.catch((err) => {
-					writeToLog(clientLogFile, "Error in finding free dap port: " + err);
-					return reject(err)
-				});	
-		})
-	}
-
-	let serverOptions: ServerOptions
-	let debug = workspace.getConfiguration(dialect.vdmDialect+'-lsp').experimentalServer;
-	if (debug) {
-		let defaultLspPort = workspace.getConfiguration(dialect.vdmDialect+'-lsp').lspPort;
-		let defaultDapPort = workspace.getConfiguration(dialect.vdmDialect+'-lsp').dapPort;
-
-		serverOptions = () => {
-			// Connect to language server via socket
-			let socket = net.connect({port: defaultLspPort});
-			let result: StreamInfo = {
-				writer: socket,
-				reader: socket
-			};
-			return Promise.resolve(result);
-		};
-
-		dapSupport.initDebugConfig(context, defaultDapPort)
-	}
-	else {
-		serverOptions = createServer
-	}
-
-	// Setup client options
-	let clientOptions: LanguageClientOptions = {
-		// Document selector defines which files from the workspace, that is also open in the client, to monitor.
-		documentSelector: [{ language: dialect.vdmDialect}],
-		synchronize: {
-			// Setup filesystem watcher for changes in vdm files
-			fileEvents: workspace.createFileSystemWatcher('**/.'+dialect.vdmDialect)
-		}
-	}
-	
-	// Create the language client with the defined client options and the function to create and setup the server.
-	client = new SpecificationLanguageClient(
-		dialect.vdmDialect+'-lsp', 
-		dialect.vdmDialect.toUpperCase()+' Language Server', 
-		serverOptions, 
-		clientOptions,
-		context
-	);
-	
-	// Start the and launch the client
-	let disposable = client.start();
-
-	// Push the disposable to the context's subscriptions so that the client can be deactivated on extension deactivation
-	context.subscriptions.push(disposable);
-}
-
 export function deactivate(): Thenable<void> | undefined {
 	if (!client) {
 		return undefined;
@@ -226,11 +122,10 @@
 	return client.stop();
 }
 
-function writeToLog(path:string, msg:string){
-	let logStream = fs.createWriteStream(path, { flags: 'w' });
-	logStream.write(msg);
-	logStream.close();
->>>>>>> 8c77d61d
+function writeToLog(path: string, msg: string) {
+    let logStream = fs.createWriteStream(path, { flags: 'w' });
+    logStream.write(msg);
+    logStream.close();
 }
 
 // MIT Licensed code from: https://github.com/georgewfraser/vscode-javac
