{
  "name": "vdmsl-lsp",
  "description": "A language server for VDM-SL",
  "author": "Jonas Rask and Frederik Palludan",
  "license": "MIT",
  "version": "0.0.3",
  "repository": {
    "type": "git",
    "url": "https://github.com/jonaskrask/vdm-vscode"
  },
  "publisher": "vscode",
  "engines": {
    "vscode": "^1.49.0"
  },
  "categories": [
    "Programming Languages"
  ],
  "activationEvents": [
    "onLanguage:vdmsl"
  ],
  "main": "./dist/extension",
  "contributes": {
    "commands": [
      {
        "command": "extension.goToTrace",
        "title": "Go to trace",
        "category": "VDM",
        "icon": "$(go-to-file)"
      },
      {
        "command": "extension.runPOG",
        "title": "Run Proof Obligation Generation",
        "category": "VDM",
        "icon": "$(run)"
      },
      {
        "command": "extension.ctSetFilter",
        "title": "Set Filter Options",
        "category": "VDM",
        "icon": "$(gear)"
      },
      {
        "command": "extension.ctRebuildOutline",
        "title": "Rebuild Trace Outline",
        "category": "VDM",
        "icon": "$(refresh)"
      },
      {
        "command": "extension.ctFullExecute",
        "title": "Execute All Tests",
        "category": "VDM",
        "icon": "$(run-all)"
      },
      {
        "command": "extension.ctExecute",
        "title": "Full Evaluation",
        "category": "VDM",
        "icon": "$(run)"
      },
      {
        "command": "extension.ctFilteredExecute",
        "title": "Filtered Evaluation",
        "category": "VDM",
        "icon": "$(filter)"
      },
      {
        "command": "extension.ctGenerate",
        "title": "Generate Tests",
        "category": "VDM",
        "icon": "$(refresh)"
      },
      {
        "command": "extension.ctViewTreeFilter",
        "title": "Filter Tree",
        "category": "VDM",
        "icon": "$(filter)"
      },
      {
        "command": "extension.ctSendToInterpreter",
        "title": "Send test to interpreter",
        "category": "VDM",
        "icon": "$(debug-alt)"
      },
      {
        "command": "extension.ctCancel",
        "title": "Cancel Combinatorial Test Request",
        "category": "VDM",
        "icon": "$(stop)"
      }
    ],
    "viewsWelcome": [
      {
        "view": "ctView",
        "contents": "[Generate test outline](command:extension.ctRebuildOutline)"
      }
    ],
    "viewsContainers": {
      "activitybar": [
        {
          "id": "combinatorialTesting",
          "title": "Combinatorial Testing",
          "icon": "media/book.svg",
          "when": "vdm-ct-show-view == true"
        }
      ]
    },
    "views": {
      "combinatorialTesting": [
        {
          "id": "ctView",
          "name": "Tests",
          "when": "vdm-ct-show-view == true"
        },
        {
          "id": "ctResultView",
          "name": "Results",
          "when": "vdm-ct-show-view == true"
        }
      ]
    },
    "menus": {
      "view/title": [
        {
          "command": "extension.ctFullExecute",
          "when": "view =~ /ctView/",
          "group": "navigation@0"
        },
        {
          "command": "extension.ctSetFilter",
          "when": "view =~ /ctView/ && vdm-ct-show-set-execute-filter-button == true",
          "group": "navigation@1"
        },
        {
          "command": "extension.ctViewTreeFilter",
          "when": "view =~ /ctView/",
          "group": "navigation@2"
<<<<<<< HEAD
        },
        {
          "command": "extension.ctRebuildOutline",
          "when": "view =~ /ctView/",
          "group": "navigation@3"
=======
>>>>>>> d4aa1421
        }
      ],
      "view/item/context": [
        {
          "command": "extension.ctExecute",
          "when": "viewItem == trace || viewItem == testgroup",
          "group": "ctView@0"
        },
        {
          "command": "extension.ctFilteredExecute",
          "when": "viewItem == trace || viewItem == testgroup",
          "group": "ctView@1"
        },
        {
          "command": "extension.ctGenerate",
          "when": "viewItem == trace",
          "group": "ctView@2"
        },
        {
          "command": "extension.ctSendToInterpreter",
          "when": "viewItem == test",
          "group": "ctView@0"
        },
        {
          "command": "extension.ctExecute",
          "when": "viewItem == trace || viewItem == testgroup",
          "group": "inline@0"
        },
        {
          "command": "extension.ctFilteredExecute",
          "when": "viewItem == trace || viewItem == testgroup",
          "group": "inline@1"
        },
        {
          "command": "extension.ctGenerate",
          "when": "viewItem == trace",
          "group": "inline@2"
        },
        {
          "command": "extension.goToTrace",
          "when": "viewItem == trace",
          "group": "inline@3"
        },
        {
          "command": "extension.ctSendToInterpreter",
          "when": "viewItem == test",
          "group": "inline@0"
        }
      ],
      "explorer/context": [
        {
          "when": "resourceLangId == vdmsl",
          "command": "extension.runPOG",
          "group": "verification@1"
        }
      ],
      "editor/context": [
        {
          "when": "resourceLangId == vdmsl",
          "command": "extension.runPOG",
          "group": "verification@1"
        }
      ],
      "commandPalette": [
        {
          "command": "extension.runPOG",
          "when": "editorLangId == vdmsl"
        },
        {
          "command": "extension.ctSetFilter",
          "when": "false"
        },
        {
          "command": "extension.ctRebuildOutline",
          "when": "false"
        },
        {
          "command": "extension.ctFullExecute",
          "when": "false"
        },
        {
          "command": "extension.ctExecute",
          "when": "false"
        },
        {
          "command": "extension.ctFilteredExecute",
          "when": "false"
        },
        {
          "command": "extension.ctGenerate",
          "when": "false"
        },
        {
          "command": "extension.ctViewTreeFilter",
          "when": "false"
        },
        {
          "command": "extension.ctSendToInterpreter",
          "when": "false"
        }
      ]
    },
    "configuration": {
      "title": "VDM-SL",
      "properties": {
        "vdmsl-lsp.trace.server": {
          "scope": "window",
          "type": "string",
          "enum": [
            "off",
            "messages",
            "verbose"
          ],
          "format": "json",
          "default": "verbose",
          "description": "Traces the communication between VS Code and the language server."
        },
        "vdmsl-lsp.JVMArguments": {
          "type": "string",
          "default": "-Xmx2g",
          "description": "JVM arguments used when launching the server."
        },
        "vdmsl-lsp.experimentalServer": {
          "type": "boolean",
          "default": false,
          "description": "Using experimental server. True if running client should not launch server."
        },
        "vdmsl-lsp.lspPort": {
          "type": "integer",
          "default": 8000,
          "description": "Default port for LSP client. Only used for debug server."
        },
        "vdmsl-lsp.dapPort": {
          "type": "integer",
          "default": 8001,
          "description": "Default port for DAP client. Only used for debug server."
        }
      }
    },
    "languages": [
      {
        "id": "vdmsl",
        "aliases": [
          "VDM-SL",
          "vdmsl"
        ],
        "extensions": [
          ".vdmsl"
        ],
        "configuration": "./language-configuration.json"
      }
    ],
    "grammars": [
      {
        "language": "vdmsl",
        "scopeName": "source.vdmpp",
        "path": "./syntaxes/vdmpp.tmLanguage.json"
      },
      {
        "scopeName": "source.vdmpp.number",
        "path": "./syntaxes/number.tmLanguage.json"
      }
    ],
    "debuggers": [
      {
        "type": "vdmsl",
        "label": "VDM-SL Debug",
        "runtime": "node",
        "configurationAttributes": {
          "launch": {
            "required": [],
            "properties": {
              "noDebug": {
                "type": "boolean",
                "description": "Don't run debug mode.",
                "default": false
              },
              "defaultName": {
                "type": [
                  "string",
                  "null"
                ],
                "description": "Name of the default module or class.",
                "default": ""
              },
              "stopOnEntry": {
                "type": "boolean",
                "description": "Automatically stop after launch.",
                "default": true
              },
              "trace": {
                "type": "boolean",
                "description": "Enable logging of the Debug Adapter Protocol.",
                "default": true
              }
            }
          }
        },
        "initialConfigurations": [
          {
            "type": "vdmsl",
            "request": "launch",
            "name": "Launch VDM-SL Debug",
            "stopOnEntry": true,
            "noDebug": false,
            "defaultName": null
          }
        ],
        "configurationSnippets": [
          {
            "label": "VDM-SL Debug: Launch",
            "description": "A new configuration for 'debugging' a VDM-SL project.",
            "body": {
              "type": "vdmsl",
              "request": "launch",
              "name": "Launch VDM-SL Debug",
              "stopOnEntry": true,
              "noDebug": false,
              "defaultName": null
            }
          }
        ]
      }
    ],
    "breakpoints": [
      {
        "language": "vdmsl"
      }
    ]
  },
  "scripts": {
    "preinstall": "cd ../common && npm install && cd ../vdmsl",
    "postinstall": "cd ../common && node copyScript.js vdmsl",
    "vscode:prepublish": "npm run compile && webpack --mode production",
    "compile": "cd ../common && node copyScript.js vdmsl && tsc -p ./",
    "watch": "tsc -watch -p ./",
    "webpack": "npm run compile && webpack --mode development",
    "webpack-dev": "webpack --mode development --watch",
    "test-compile": "tsc -p ./"
  },
  "devDependencies": {
    "@types/mocha": "^8.0.3",
    "@types/node": "^14.14.6",
    "@types/vscode": "^1.49.0",
    "mocha": "^8.1.1",
    "ts-loader": "^8.0.7",
    "typescript": "^4.0.5",
    "vscode-test": "^1.4.1",
    "webpack": "^5.3.2",
    "webpack-cli": "^4.1.0"
  },
  "dependencies": {
    "compile": "0.0.2",
    "fs-extra": "^9.0.1",
    "portfinder": "^1.0.26",
    "run": "^1.4.0",
    "vscode-languageclient": "^6.1.3"
  }
}<|MERGE_RESOLUTION|>--- conflicted
+++ resolved
@@ -134,14 +134,11 @@
           "command": "extension.ctViewTreeFilter",
           "when": "view =~ /ctView/",
           "group": "navigation@2"
-<<<<<<< HEAD
         },
         {
           "command": "extension.ctRebuildOutline",
           "when": "view =~ /ctView/",
           "group": "navigation@3"
-=======
->>>>>>> d4aa1421
         }
       ],
       "view/item/context": [
